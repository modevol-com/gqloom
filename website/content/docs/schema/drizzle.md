--- conflicted
+++ resolved
@@ -630,11 +630,7 @@
 })
 ```
 
-<<<<<<< HEAD
-In the above code, we use `valibot` to define the input type. `v.object({ id: v.number() })` defines the type of the input object, and `v.transform(({ id }) => ({ where: { id } }))` converts the input parameters into Prisma query parameters.
-=======
-In the above code, we use `valibot` to define the input type. `v.object({ id: v.number() })` defines the type of the input object, and `v.transform(({ id }) => ({ where: eq(users.id, id) }))` converts the input parameters into Drizzle query parameters.
->>>>>>> 6232c3ad
+In the above code, we use `valibot` to define the input type. `v.object({ id: v.number() })` defines the type of the input object, and `v.transform(({ id }) => ({ where: { id } }))` converts the input parameters into Drizzle query parameters.
 
 ### Adding Middleware
 
