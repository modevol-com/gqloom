---
title: 快速上手
icon: PencilRuler
---
import { File, Folder, Files } from 'fumadocs-ui/components/files';

为了快速上手 GQLoom，我们将一起搭建一个简单的 GraphQL 后端应用。

我们将搭建一个猫舍应用，并为向外部提供 GraphQL API。
该应用将包含一些简单的功能：
- 猫基础信息管理：录入猫的的基本信息，包括名称、生日等，更新、删除和查询猫；
- 用户（猫主人）登记管理：录入用户信息，简单的登录功能，查看自己或其他用户的猫；

我们将使用以下技术：
- [TypeScript](https://www.typescriptlang.org/): 作为我们的开发语言；
- [Node.js](https://nodejs.org/): 作为我们应用的运行时；
- [graphql.js](https://github.com/graphql/graphql-js): GraphQL 的 JavaScript 实现；
- [GraphQL Yoga](https://the-guild.dev/graphql/yoga-server): 功能全面的 GraphQL HTTP 适配器；
- [Drizzle ORM](https://orm.drizzle.team/): 一个快速且类型安全的 ORM，帮助我们操作数据库；
- [Valibot](https://valibot.dev/) 或者 [Zod](https://zod.dev/): 用于定义和验证输入；
- `GQLoom`: 让我们舒适且高效地定义 GraphQL Schema 并编写解析器（Resolver）；

## 前提条件

我们只需要安装版本 20 以上的 [Node.js](https://nodejs.org/) 来运行我们的应用。

## 创建应用

### 项目结构

我们的应用将有以下的结构：
<Files>
  <Folder name="src" defaultOpen>
    <Folder name="contexts">
      <File name="index.ts" />
    </Folder>
    <Folder name="providers">
      <File name="index.ts" />
    </Folder>
    <Folder name="resolvers">
      <File name="cat.ts" />
      <File name="index.ts" />
      <File name="user.ts" />
    </Folder>
    <Folder name="schema">
      <File name="index.ts" />
<<<<<<< HEAD
      <File name="relations.ts" />
=======
>>>>>>> fc87286d
    </Folder>
    <File name="index.ts" />
  </Folder>
  <File name="drizzle.config.ts" />
  <File name="package.json" />
  <File name="tsconfig.json" />
</Files>

其中，`src` 目录下的各个文件夹或文件的职能如下：

- `contexts`: 存放上下文，如当前用户；
- `providers`: 存放需要与外部服务交互的功能，如数据库连接、Redis 连接；
- `resolvers`: 存放 GraphQL 解析器；
- `schema`: 存放 schema，主要是数据库表结构；
- `index.ts`: 用于以 HTTP 服务的形式运行 GraphQL 应用；

<Callout>
GQLoom 对项目的文件结构没有任何要求，这里只提供一个参考，在实践中你可以按照需求和喜好组织文件。
</Callout>

### 初始化项目

首先，让我们新建文件夹并初始化项目：

<Tabs groupId="package-manager" items={["npm", "pnpm" , "yarn"]}>
<Tab>
```sh
mkdir cattery
cd ./cattery
npm init -y
```
</Tab>
<Tab>
```sh
mkdir cattery
cd ./cattery
pnpm init
```
</Tab>
<Tab>
```sh
mkdir cattery
cd ./cattery
yarn init -y
```
</Tab>
</Tabs>

然后，我们将安装一些必要的依赖来以便在 Node.js 运行中 TypeScript 应用：

<Tabs groupId="package-manager" items={["npm", "pnpm" , "yarn"]}>
<Tab>
```sh
npm i -D typescript @types/node tsx
npx tsc --init
```
</Tab>
<Tab>
```sh
pnpm add -D typescript @types/node tsx
pnpm exec tsc --init
```
</Tab>
<Tab>
```sh
yarn add -D typescript @types/node tsx
yarn dlx -q -p typescript tsc --init
```
</Tab>
</Tabs>

接下来，我们将安装 GQLoom 以及相关依赖，我们可以选择 [Valibot](https://valibot.dev/) 或者 [Zod](https://zod.dev/) 来定义并验证输入：

<Tabs groupId="package-manager" items={["npm", "pnpm" , "yarn"]}>
<Tab>
```sh
# use Valibot
npm i graphql graphql-yoga @gqloom/core valibot @gqloom/valibot

# use Zod
npm i graphql graphql-yoga @gqloom/core zod @gqloom/zod
```
</Tab>
<Tab>
```sh
# use Valibot
pnpm add graphql graphql-yoga @gqloom/core valibot @gqloom/valibot

# use Zod
pnpm add graphql graphql-yoga @gqloom/core zod @gqloom/zod
```
</Tab>
<Tab>
```sh
# use Valibot
yarn add graphql graphql-yoga @gqloom/core valibot @gqloom/valibot

# use zod
yarn add graphql graphql-yoga @gqloom/core zod @gqloom/zod
```
</Tab>
</Tabs>

### 你好 世界

让我们编写第一个[解析器](./resolver):


<Tabs items={["src/resolvers/hello.ts", "src/resolvers/index.ts"]}>
<Tab>
  <Tabs groupId="input-schema" items={["Valibot", "Zod"]}>
  <Tab>

```ts twoslash title="src/resolvers/index.ts"
import { query, resolver } from "@gqloom/core"
import * as v from "valibot"

export const helloResolver = resolver({
  hello: query(v.string())
    .input({ name: v.nullish(v.string(), "World") })
    .resolve(({ name }) => `Hello ${name}!`),
})
```

  </Tab>
  <Tab>

```ts twoslash title="src/resolvers/index.ts"
import { query, resolver } from "@gqloom/core"
import { z } from "zod"

export const helloResolver = resolver({
  hello: query(z.string())
    .input({
      name: z
        .string()
        .nullish()
        .transform((x) => x ?? "World"),
    })
    .resolve(({ name }) => `Hello ${name}!`),
})
```

  </Tab>
  </Tabs>
</Tab>
<Tab>

```ts title="src/resolvers/index.ts"
import { helloResolver } from "./hello"

export const resolvers = [helloResolver, userResolver, catResolver]
```

</Tab>
</Tabs>

我们需要将这个解析器编织成 GraphQL Schema，并以 HTTP 服务器的形式运行它：

<Tabs groupId="input-schema" items={["Valibot", "Zod"]}>
<Tab>

```ts title="src/index.ts"
import { createServer } from "node:http"
import { weave } from "@gqloom/core"
import { ValibotWeaver } from "@gqloom/valibot"
import { createYoga } from "graphql-yoga"
import { resolvers } from "./resolvers"

const schema = weave(ValibotWeaver, ...resolvers)

const yoga = createYoga({ schema })
createServer(yoga).listen(4000, () => {
  console.info("Server is running on http://localhost:4000/graphql")
})
```

</Tab>
<Tab>

```ts title="src/index.ts"
import { createServer } from "node:http"
import { weave } from "@gqloom/core"
import { ZodWeaver } from "@gqloom/zod"
import { createYoga } from "graphql-yoga"
import { resolvers } from "./resolvers"

const schema = weave(ZodWeaver, ...resolvers)

const yoga = createYoga({ schema })
createServer(yoga).listen(4000, () => {
  console.info("Server is running on http://localhost:4000/graphql")
})
```

</Tab>
</Tabs>

很好，我们已经创建了一个简单的 GraphQL 应用。  
接下来我们尝试运行这个应用，在 `package.json` 里添加 `dev` 脚本：
```json
{
  "scripts": {
    "dev": "tsx watch src/index.ts"
  }
}
```

现在让我们运行一下：

<Tabs groupId="package-manager" items={["npm", "pnpm" , "yarn"]}>
<Tab>
```sh
npm run dev
```
</Tab>
<Tab>
```sh
pnpm dev
```
</Tab>
<Tab>
```sh
yarn dev
```
</Tab>
</Tabs>

在浏览器中打开 http://localhost:4000/graphql 就可以看到 GraphQL 演练场了。  
让我们尝试发送一个 GraphQL 查询，在演练场里输入:

```gql title="GraphQL Query" 
{
  hello(name: "GQLoom")
}
```

点击查询按钮，就可以看到结果了：

```json
{
  "data": {
    "hello": "Hello GQLoom!"
  }
}
```

到此为止，我们已经创建了一个最简单的 GraphQL 应用。

接下来我们将使用 Drizzle ORM 来与数据库交互并添加完整的功能。

## 初始化数据库和表格

首先，让我们安装 [Drizzle ORM](https://orm.drizzle.team/)，我们将使用它来操作 **SQLite** 数据库。

<Tabs groupId="package-manager" items={["npm", "pnpm" , "yarn"]}>
<Tab>
```sh
npm i @gqloom/drizzle drizzle-orm @libsql/client dotenv
npm i -D drizzle-kit
```
</Tab>
<Tab>
```sh
pnpm add @gqloom/drizzle drizzle-orm @libsql/client dotenv
pnpm add -D drizzle-kit
```
</Tab>
<Tab>
```sh
yarn add @gqloom/drizzle drizzle-orm @libsql/client dotenv
yarn add -D drizzle-kit
```
</Tab>
</Tabs>

### 定义数据库表格

接下来在 `src/schema/index.ts` 文件中定义数据库表格，我们将定义 `users` 和 `cats` 两个表格，并建立它们之间的关系：

```ts twoslash title="src/schema/index.ts" tab="src/schema/index.ts"
import { drizzleSilk } from "@gqloom/drizzle"
import { integer, sqliteTable, text } from "drizzle-orm/sqlite-core"

export const users = drizzleSilk(
  sqliteTable("users", {
    id: integer().primaryKey({ autoIncrement: true }),
    name: text().notNull(),
    phone: text().notNull().unique(),
  })
)

export const cats = drizzleSilk(
  sqliteTable("cats", {
    id: integer().primaryKey({ autoIncrement: true }),
    name: text().notNull(),
    birthday: integer({ mode: "timestamp" }).notNull(),
    ownerId: integer()
      .notNull()
      .references(() => users.id),
  })
)
```

```ts twoslash title="src/schema/relations.ts" tab="src/schema/relations.ts"
// @filename: index.ts
import { drizzleSilk } from "@gqloom/drizzle"
import { integer, sqliteTable, text } from "drizzle-orm/sqlite-core"

export const users = drizzleSilk(
  sqliteTable("users", {
    id: integer().primaryKey({ autoIncrement: true }),
    name: text().notNull(),
    phone: text().notNull().unique(),
  })
)

export const cats = drizzleSilk(
  sqliteTable("cats", {
    id: integer().primaryKey({ autoIncrement: true }),
    name: text().notNull(),
    birthday: integer({ mode: "timestamp" }).notNull(),
    ownerId: integer()
      .notNull()
      .references(() => users.id),
  })
)
// @filename: relations.ts
// ---cut---
import { defineRelations } from "drizzle-orm"
import * as schema from "./index"

export const relations = defineRelations(schema, (r) => ({
  users: {
    cats: r.many.cats(),
  },
  cats: {
    owner: r.one.users({
      from: r.cats.ownerId,
      to: r.users.id,
    }),
  },
}))
```

### 初始化数据库

我们需要创建一个配置文件:
```ts title="drizzle.config.ts"
import "dotenv/config"
import { defineConfig } from "drizzle-kit"

export default defineConfig({
  out: "./drizzle",
  schema: "./src/schema/index.ts",
  dialect: "sqlite",
  dbCredentials: {
    url: process.env.DB_FILE_NAME ?? "file:local.db",
  },
})
```

然后我们运行 `drizzle-kit push` 命令在数据库中建立已定义的表格：
```sh
npx drizzle-kit push
```

### 使用数据库

为了在应用中使用数据库，我们需要创建一个数据库实例：

```ts title="src/providers/index.ts"
import { drizzle } from "drizzle-orm/libsql"
import * as schema from "../schema"
import { relations } from "../schema/relations"

export const db = drizzle(process.env.DB_FILE_NAME ?? "file:local.db", {
  schema,
  relations,
})
```

## 解析器

现在，我们可以在解析器中使用数据库，我们将创建一个用户解析器添加以下操作：

- `usersByName`: 通过名称查找用户
- `userByPhone`: 通过手机号码查找用户
- `createUser`: 创建一个用户

在完成用户解析器后，我们还需要将它添加到 `src/resolvers/index.ts` 文件里的 `resolvers` 中：

<Tabs items={["src/resolvers/user.ts", "src/resolvers/index.ts"]}>
<Tab>
  <Tabs groupId="input-schema" items={["Valibot", "Zod"]}>
  <Tab>

```ts twoslash title="src/resolvers/user.ts"
// @filename: schema/index.ts
import { drizzleSilk } from "@gqloom/drizzle"
import { integer, sqliteTable, text } from "drizzle-orm/sqlite-core"

export const users = drizzleSilk(
  sqliteTable("users", {
    id: integer().primaryKey({ autoIncrement: true }),
    name: text().notNull(),
    phone: text().notNull().unique(),
  })
)

export const cats = drizzleSilk(
  sqliteTable("cats", {
    id: integer().primaryKey({ autoIncrement: true }),
    name: text().notNull(),
    birthday: integer({ mode: "timestamp" }).notNull(),
    ownerId: integer()
      .notNull()
      .references(() => users.id),
  })
)
// @filename: schema/relations.ts
import { defineRelations } from "drizzle-orm"
import * as schema from "./index"

export const relations = defineRelations(schema, (r) => ({
  users: {
    cats: r.many.cats(),
  },
  cats: {
    owner: r.one.users({
      from: r.cats.ownerId,
      to: r.users.id,
    }),
  },
}))
// @filename: providers/index.ts
import { drizzle } from "drizzle-orm/libsql"
import * as schema from "../schema"
import { relations } from "../schema/relations"

export const db = drizzle(process.env.DB_FILE_NAME ?? "file:local.db", {
  schema,
  relations,
})
<<<<<<< HEAD
=======

>>>>>>> fc87286d
// @filename: resolvers/user.ts
// ---cut---
import { mutation, query, resolver } from "@gqloom/core"
import { eq } from "drizzle-orm"
import * as v from "valibot"
import { db } from "../providers"
import { users } from "../schema"

export const userResolver = resolver.of(users, {
  usersByName: query(users.$list())
    .input({ name: v.string() })
<<<<<<< HEAD
    .resolve(({ name }) => db.query.users.findMany({ where: { name } })),

  userByPhone: query(users.$nullable())
    .input({ phone: v.string() })
    .resolve(({ phone }) => db.query.users.findFirst({ where: { phone } })),
=======
    .resolve(({ name }) => {
      return db.query.users.findMany({
        where: eq(users.name, name),
      })
    }),

  userByPhone: query(users.$nullable())
    .input({ phone: v.string() })
    .resolve(({ phone }) => {
      return db.query.users.findFirst({
        where: eq(users.phone, phone),
      })
    }),
>>>>>>> fc87286d

  createUser: mutation(users)
    .input({
      data: v.object({
        name: v.string(),
        phone: v.string(),
      }),
    })
    .resolve(async ({ data }) => {
      const [user] = await db.insert(users).values(data).returning()
      return user
    }),
})
```

  </Tab>
  <Tab>

```ts twoslash title="src/resolvers/index.ts"
// @filename: schema/index.ts
import { drizzleSilk } from "@gqloom/drizzle"
import { integer, sqliteTable, text } from "drizzle-orm/sqlite-core"

export const users = drizzleSilk(
  sqliteTable("users", {
    id: integer().primaryKey({ autoIncrement: true }),
    name: text().notNull(),
    phone: text().notNull().unique(),
  })
)

export const cats = drizzleSilk(
  sqliteTable("cats", {
    id: integer().primaryKey({ autoIncrement: true }),
    name: text().notNull(),
    birthday: integer({ mode: "timestamp" }).notNull(),
    ownerId: integer()
      .notNull()
      .references(() => users.id),
  })
)
// @filename: schema/relations.ts
import { defineRelations } from "drizzle-orm"
import * as schema from "./index"

export const relations = defineRelations(schema, (r) => ({
  users: {
    cats: r.many.cats(),
  },
  cats: {
    owner: r.one.users({
      from: r.cats.ownerId,
      to: r.users.id,
    }),
  },
}))
// @filename: providers/index.ts
import { drizzle } from "drizzle-orm/libsql"
import * as schema from "../schema"
import { relations } from "../schema/relations"

export const db = drizzle(process.env.DB_FILE_NAME ?? "file:local.db", {
  schema,
  relations,
})
<<<<<<< HEAD
=======
// ---cut---
>>>>>>> fc87286d
// @filename: resolvers/user.ts
// ---cut---
import { mutation, query, resolver } from "@gqloom/core"
import { eq } from "drizzle-orm"
import { z } from "zod"
import { db } from "../providers"
import { users } from "../schema"

export const userResolver = resolver.of(users, {
  usersByName: query(users.$list())
    .input({ name: z.string() })
<<<<<<< HEAD
    .resolve(({ name }) => db.query.users.findMany({ where: { name } })),

  userByPhone: query(users.$nullable())
    .input({ phone: z.string() })
    .resolve(({ phone }) => db.query.users.findFirst({ where: { phone } })),
=======
    .resolve(({ name }) => {
      return db.query.users.findMany({
        where: eq(users.name, name),
      })
    }),

  userByPhone: query(users.$nullable())
    .input({ phone: z.string() })
    .resolve(({ phone }) => {
      return db.query.users.findFirst({
        where: eq(users.phone, phone),
      })
    }),
>>>>>>> fc87286d

  createUser: mutation(users)
    .input({
      data: z.object({
        name: z.string(),
        phone: z.string(),
      }),
    })
    .resolve(async ({ data }) => {
      const [user] = await db.insert(users).values(data).returning()
      return user
    }),
})
```

  </Tab>
  </Tabs>
</Tab>
<Tab>

```ts title="src/resolvers/index.ts"
import { helloResolver } from "./hello"
import { userResolver } from "./user"  // [!code ++]

export const resolvers = [helloResolver, userResolver]  // [!code ++]
```

</Tab>
</Tabs>

很好，现在让我们在演练场尝试一下：
```gql title="GraphQL Mutation" tab="Mutation"
mutation {
  createUser(data: {name: "Bob", phone: "001"}) {
    id
    name
    phone
  }
}
```

```json tab="Response"
{
  "data": {
    "createUser": {
      "id": 1,
      "name": "Bob",
      "phone": "001"
    }
  }
}
```

继续尝试找回刚刚创建的用户：
```gql title="GraphQL Query" tab="Query"
{
  usersByName(name: "Bob") {
    id
    name
    phone
  }
}
```

```json tab="Response"
{
  "data": {
    "usersByName": [
      {
        "id": 1,
        "name": "Bob",
        "phone": "001"
      }
    ]
  }
}
```

### 当前用户上下文

首先让我们为应用添加 `asyncContextProvider` 中间件来启用异步上下文：

<Tabs groupId="async-context-provider" items={["Valibot", "Zod"]}>
<Tab>

```ts title="src/index.ts"
import { createServer } from "node:http"
import { weave } from "@gqloom/core"
import { ValibotWeaver } from "@gqloom/valibot" // [!code ++]
import { createYoga } from "graphql-yoga"
import { resolvers } from "./resolvers"

const schema = weave(asyncContextProvider, ValibotWeaver, ...resolvers) // [!code ++]

const yoga = createYoga({ schema })
createServer(yoga).listen(4000, () => {
  console.info("Server is running on http://localhost:4000/graphql")
})
```

</Tab>
<Tab>

```ts title="src/index.ts"
import { createServer } from "node:http"
import { weave } from "@gqloom/core"
import { ZodWeaver } from "@gqloom/zod" // [!code ++]
import { createYoga } from "graphql-yoga"
import { resolvers } from "./resolvers"

const schema = weave(asyncContextProvider, ZodWeaver, ...resolvers) // [!code ++]

const yoga = createYoga({ schema })
createServer(yoga).listen(4000, () => {
  console.info("Server is running on http://localhost:4000/graphql")
})
```

</Tab>
</Tabs>

接下来，让我们尝试添加一个简单的登录功能，再为用户解析器添加一个查询操作：

- `mine`: 返回当前用户信息

为了实现这个查询，首先得有登录功能，让我们来简单写一个：

```ts twoslash title="src/contexts/index.ts"
// @filename: schema/index.ts
import { drizzleSilk } from "@gqloom/drizzle"
import { integer, sqliteTable, text } from "drizzle-orm/sqlite-core"

export const users = drizzleSilk(
  sqliteTable("users", {
    id: integer().primaryKey({ autoIncrement: true }),
    name: text().notNull(),
    phone: text().notNull().unique(),
  })
)

export const cats = drizzleSilk(
  sqliteTable("cats", {
    id: integer().primaryKey({ autoIncrement: true }),
    name: text().notNull(),
    birthday: integer({ mode: "timestamp" }).notNull(),
    ownerId: integer()
      .notNull()
      .references(() => users.id),
  })
)
// @filename: schema/relations.ts
import { defineRelations } from "drizzle-orm"
import * as schema from "./index"

export const relations = defineRelations(schema, (r) => ({
  users: {
    cats: r.many.cats(),
  },
  cats: {
    owner: r.one.users({
      from: r.cats.ownerId,
      to: r.users.id,
    }),
  },
}))
// @filename: providers/index.ts
import { drizzle } from "drizzle-orm/libsql"
import * as schema from "../schema"
import { relations } from "../schema/relations"

export const db = drizzle(process.env.DB_FILE_NAME ?? "file:local.db", {
  schema,
  relations,
})
// @filename: contexts/index.ts
// ---cut---
import { createMemoization, useContext } from "@gqloom/core/context"
import { eq } from "drizzle-orm"
import { GraphQLError } from "graphql"
import type { YogaInitialContext } from "graphql-yoga"
import { db } from "../providers"
<<<<<<< HEAD
=======
import { users } from "../schema"
>>>>>>> fc87286d

export const useCurrentUser = createMemoization(async () => {
  const phone =
    useContext<YogaInitialContext>().request.headers.get("authorization")
  if (phone == null) throw new GraphQLError("Unauthorized")

<<<<<<< HEAD
  const user = await db.query.users.findFirst({ where: { phone } })

=======
  const user = await db.query.users.findFirst({ where: eq(users.phone, phone) })
>>>>>>> fc87286d
  if (user == null) throw new GraphQLError("Unauthorized")
  return user
})
```

在上面的代码中，我们创建了一个用于获取当前用户的[上下文](./context)函数，它将返回当前用户的信息。我们使用 `createMemoization()` 将此函数记忆化，这确保在同一个请求内此函数仅执行一次，以避免多余的数据库查询。

我们使用 `useContext()` 获取了 Yoga 提供的上下文（Context），并从请求头中获取了用户的手机号码，并根据手机号码查找用户，如果用户不存在，则抛出 `GraphQLError`。

<Callout type="warn">
如你所见，这个登录功能非常简陋，仅作为演示使用，完全不保证安全性。在实践中通常推荐使用 `session` 或者 `jwt` 等方案。
</Callout>

现在，我们在解析器里添加新的查询操作：

<Tabs groupId="input-schema" items={["Valibot", "Zod"]}>
<Tab>

```ts title="src/resolvers/user.ts"
import { mutation, query, resolver } from "@gqloom/core"
import { eq } from "drizzle-orm"
import * as v from "valibot"
<<<<<<< HEAD
import { useCurrentUser } from "../contexts"
=======
import { useCurrentUser } from "../contexts" // [!code ++]
>>>>>>> fc87286d
import { db } from "../providers"
import { users } from "../schema"

export const userResolver = resolver.of(users, {
<<<<<<< HEAD
  mine: query(users).resolve(() => useCurrentUser()),

  usersByName: query(users.$list())
    .input({ name: v.string() })
    .resolve(({ name }) => db.query.users.findMany({ where: { name } })),

  userByPhone: query(users.$nullable())
    .input({ phone: v.string() })
    .resolve(({ phone }) => db.query.users.findFirst({ where: { phone } })),
=======
  mine: query(users).resolve(() => useCurrentUser()), // [!code ++]

  usersByName: query(users.$list())
    .input({ name: v.string() })
    .resolve(({ name }) => {
      return db.query.users.findMany({
        where: eq(users.name, name),
      })
    }),

  userByPhone: query(users.$nullable())
    .input({ phone: v.string() })
    .resolve(({ phone }) => {
      return db.query.users.findFirst({
        where: eq(users.phone, phone),
      })
    }),
>>>>>>> fc87286d

  createUser: mutation(users)
    .input({
      data: v.object({
        name: v.string(),
        phone: v.string(),
      }),
    })
    .resolve(async ({ data }) => {
      const [user] = await db.insert(users).values(data).returning()
      return user
    }),
})
```

</Tab>
<Tab>

```ts title="src/resolvers/user.ts"
import { mutation, query, resolver } from "@gqloom/core"
import { eq } from "drizzle-orm"
import { z } from "zod"
<<<<<<< HEAD
import { useCurrentUser } from "../contexts"
=======
import { useCurrentUser } from "../contexts" // [!code ++]
>>>>>>> fc87286d
import { db } from "../providers"
import { users } from "../schema"

export const userResolver = resolver.of(users, {
<<<<<<< HEAD
  mine: query(users).resolve(() => useCurrentUser()),

  usersByName: query(users.$list())
    .input({ name: z.string() })
    .resolve(({ name }) => db.query.users.findMany({ where: { name } })),

  userByPhone: query(users.$nullable())
    .input({ phone: z.string() })
    .resolve(({ phone }) => db.query.users.findFirst({ where: { phone } })),
=======
  mine: query(users).resolve(() => useCurrentUser()), // [!code ++]

  usersByName: query(users.$list())
    .input({ name: z.string() })
    .resolve(({ name }) => {
      return db.query.users.findMany({
        where: eq(users.name, name),
      })
    }),

  userByPhone: query(users.$nullable())
    .input({ phone: z.string() })
    .resolve(({ phone }) => {
      return db.query.users.findFirst({
        where: eq(users.phone, phone),
      })
    }),
>>>>>>> fc87286d

  createUser: mutation(users)
    .input({
      data: z.object({
        name: z.string(),
        phone: z.string(),
      }),
    })
    .resolve(async ({ data }) => {
      const [user] = await db.insert(users).values(data).returning()
      return user
    }),
})
```

</Tab>
</Tabs>

如果我们在演练场里之间调用这个新的查询，应用程序将给我们未认证的错误：
```gql title="Graphql Query" tab="Query"
{
  mine {
    id
    name
    phone
  }
}
```

```json tab="Response"
{
  "errors": [
    {
      "message": "Unauthorized",
      "locations": [
        {
          "line": 2,
          "column": 3
        }
      ],
      "path": [
        "mine"
      ]
    }
  ],
  "data": null
}
```

点开演练场下方的 `Headers`，并在请求头里添加 `authorization` 字段，这里我们使用在上一步中创建的 `Bob` 的手机号码，这样我们就作为`Bob`登录了：
```json tab="Headers"
{
  "authorization": "001"
}
```

```gql title="Graphql Query" tab="Query"
{
  mine {
    id
    name
    phone
  }
}
```

```json tab="Response"
{
  "data": {
    "mine": {
      "id": 1,
      "name": "Bob",
      "phone": "001"
    }
  }
}
```

### 解析器工厂

接下来，我们将添加与猫咪相关的业务逻辑。

我们使用[解析器工厂](./schema/drizzle#解析器工厂)来快速创建接口：

<Tabs items={["src/resolvers/cat.ts", "src/resolvers/index.ts"]}>
<Tab>
  <Tabs groupId="input-schema" items={["Valibot", "Zod"]}>
  <Tab>

```ts twoslash title="src/resolvers/cat.ts"
// @filename: schema/index.ts
import { drizzleSilk } from "@gqloom/drizzle"
import { integer, sqliteTable, text } from "drizzle-orm/sqlite-core"

export const users = drizzleSilk(
  sqliteTable("users", {
    id: integer().primaryKey({ autoIncrement: true }),
    name: text().notNull(),
    phone: text().notNull().unique(),
  })
)

export const cats = drizzleSilk(
  sqliteTable("cats", {
    id: integer().primaryKey({ autoIncrement: true }),
    name: text().notNull(),
    birthday: integer({ mode: "timestamp" }).notNull(),
    ownerId: integer()
      .notNull()
      .references(() => users.id),
  })
)
// @filename: schema/relations.ts
import { defineRelations } from "drizzle-orm"
import * as schema from "./index"

export const relations = defineRelations(schema, (r) => ({
  users: {
    cats: r.many.cats(),
  },
  cats: {
    owner: r.one.users({
      from: r.cats.ownerId,
      to: r.users.id,
    }),
  },
}))
// @filename: providers/index.ts
import { drizzle } from "drizzle-orm/libsql"
import * as schema from "../schema"
import { relations } from "../schema/relations"

export const db = drizzle(process.env.DB_FILE_NAME ?? "file:local.db", {
  schema,
  relations,
})
// @filename: resolvers/cat.ts
// ---cut---
import { field, resolver } from "@gqloom/core"
import { drizzleResolverFactory } from "@gqloom/drizzle"
import * as v from "valibot"
import { db } from "../providers"
import { cats } from "../schema"

const catResolverFactory = drizzleResolverFactory(db, "cats")

export const catResolver = resolver.of(cats, {
  cats: catResolverFactory.selectArrayQuery(),

  age: field(v.pipe(v.number()))
    .derivedFrom("birthday")
    .input({
      currentYear: v.nullish(v.pipe(v.number(), v.integer()), () =>
        new Date().getFullYear()
      ),
    })
    .resolve((cat, { currentYear }) => {
      return currentYear - cat.birthday.getFullYear()
    }),
})
```
  
  </Tab>
  <Tab>

```ts twoslash title="src/resolvers/cat.ts"
// @filename: schema/index.ts
import { drizzleSilk } from "@gqloom/drizzle"
import { integer, sqliteTable, text } from "drizzle-orm/sqlite-core"

export const users = drizzleSilk(
  sqliteTable("users", {
    id: integer().primaryKey({ autoIncrement: true }),
    name: text().notNull(),
    phone: text().notNull().unique(),
  })
)

export const cats = drizzleSilk(
  sqliteTable("cats", {
    id: integer().primaryKey({ autoIncrement: true }),
    name: text().notNull(),
    birthday: integer({ mode: "timestamp" }).notNull(),
    ownerId: integer()
      .notNull()
      .references(() => users.id),
  })
)
// @filename: schema/relations.ts
import { defineRelations } from "drizzle-orm"
import * as schema from "./index"

export const relations = defineRelations(schema, (r) => ({
  users: {
    cats: r.many.cats(),
  },
  cats: {
    owner: r.one.users({
      from: r.cats.ownerId,
      to: r.users.id,
    }),
  },
}))
// @filename: providers/index.ts
import { drizzle } from "drizzle-orm/libsql"
import * as schema from "../schema"
import { relations } from "../schema/relations"

export const db = drizzle(process.env.DB_FILE_NAME ?? "file:local.db", {
  schema,
  relations,
})
// @filename: resolvers/cat.ts
// ---cut---
import { field, resolver } from "@gqloom/core"
import { drizzleResolverFactory } from "@gqloom/drizzle"
import { z } from "zod"
import { db } from "../providers"
import { cats } from "../schema"

const catResolverFactory = drizzleResolverFactory(db, "cats")

export const catResolver = resolver.of(cats, {
  cats: catResolverFactory.selectArrayQuery(),

  age: field(z.number().int())
    .derivedFrom("birthday")
    .input({
      currentYear: z
        .number()
        .int()
        .nullish()
        .transform((x) => x ?? new Date().getFullYear()),
    })
    .resolve((cat, { currentYear }) => {
      return currentYear - cat.birthday.getFullYear()
    }),
})
```
  
  </Tab>
  </Tabs>
</Tab>
<Tab>

```ts title="src/resolvers/index.ts"
import { catResolver } from "./cat" // [!code ++]
import { helloResolver } from "./hello"
import { userResolver } from "./user"

export const resolvers = [helloResolver, userResolver, catResolver] // [!code ++]
```

</Tab>
</Tabs>

在上面的代码中，我们使用 `drizzleResolverFactory()` 创建了 `catResolverFactory`，用于快速构建解析器。

我们添加了一个使用 `catResolverFactory` 创建了一个选取数据的查询 ，并将它命名为 `cats`，这个查询将提供完全的对 `cats` 表的查询操作。  
此外，我们还为猫咪添加了额外的 `age` 字段，用以获取猫咪的年龄。

接下来，让我们尝试添加一个 `createCat` 的变更。我们希望只有登录用户能访问这个接口，并且被创建的猫咪将归属于当前用户:

<Tabs groupId="input-schema" items={["Valibot", "Zod"]}>
<Tab>

```ts twoslash title="src/resolvers/cat.ts"
// @filename: schema/index.ts
import { drizzleSilk } from "@gqloom/drizzle"
import { integer, sqliteTable, text } from "drizzle-orm/sqlite-core"

export const users = drizzleSilk(
  sqliteTable("users", {
    id: integer().primaryKey({ autoIncrement: true }),
    name: text().notNull(),
    phone: text().notNull().unique(),
  })
)

export const cats = drizzleSilk(
  sqliteTable("cats", {
    id: integer().primaryKey({ autoIncrement: true }),
    name: text().notNull(),
    birthday: integer({ mode: "timestamp" }).notNull(),
    ownerId: integer()
      .notNull()
      .references(() => users.id),
  })
)
// @filename: schema/relations.ts
import { defineRelations } from "drizzle-orm"
import * as schema from "./index"

export const relations = defineRelations(schema, (r) => ({
  users: {
    cats: r.many.cats(),
  },
  cats: {
    owner: r.one.users({
      from: r.cats.ownerId,
      to: r.users.id,
    }),
  },
}))
// @filename: providers/index.ts
import { drizzle } from "drizzle-orm/libsql"
import * as schema from "../schema"
import { relations } from "../schema/relations"

export const db = drizzle(process.env.DB_FILE_NAME ?? "file:local.db", {
  schema,
  relations,
})
// @filename: contexts/index.ts
import { createMemoization, useContext } from "@gqloom/core/context"
import { eq } from "drizzle-orm"
import { GraphQLError } from "graphql"
import type { YogaInitialContext } from "graphql-yoga"
import { db } from "../providers"
<<<<<<< HEAD
=======
import { users } from "../schema"
>>>>>>> fc87286d

export const useCurrentUser = createMemoization(async () => {
  const phone =
    useContext<YogaInitialContext>().request.headers.get("authorization")
  if (phone == null) throw new GraphQLError("Unauthorized")

<<<<<<< HEAD
  const user = await db.query.users.findFirst({ where: { phone } })
=======
  const user = await db.query.users.findFirst({ where: eq(users.phone, phone) })
>>>>>>> fc87286d
  if (user == null) throw new GraphQLError("Unauthorized")
  return user
})
// @filename: resolvers/cat.ts
// ---cut---
import { field, resolver } from "@gqloom/core"
import { drizzleResolverFactory } from "@gqloom/drizzle"
import * as v from "valibot"
import { useCurrentUser } from "../contexts"
import { db } from "../providers"
import { cats } from "../schema"

const catResolverFactory = drizzleResolverFactory(db, "cats")

export const catResolver = resolver.of(cats, {
  cats: catResolverFactory.selectArrayQuery(),

  age: field(v.pipe(v.number()))
    .derivedFrom("birthday")
    .input({
      currentYear: v.nullish(v.pipe(v.number(), v.integer()), () =>
        new Date().getFullYear()
      ),
    })
    .resolve((cat, { currentYear }) => {
      return currentYear - cat.birthday.getFullYear()
    }),

  createCats: catResolverFactory.insertArrayMutation({ // [!code ++]
    input: v.pipeAsync( // [!code ++]
      v.objectAsync({ // [!code ++]
        values: v.arrayAsync( // [!code ++]
          v.pipeAsync( // [!code ++]
            v.object({ // [!code ++]
              name: v.string(), // [!code ++]
              birthday: v.pipe( // [!code ++]
                v.string(), // [!code ++]
                v.transform((x) => new Date(x)) // [!code ++]
              ), // [!code ++]
            }), // [!code ++]
            v.transformAsync(async ({ name, birthday }) => ({ // [!code ++]
              name, // [!code ++]
              birthday, // [!code ++]
              ownerId: (await useCurrentUser()).id, // [!code ++]
            })) // [!code ++]
          ) // [!code ++]
        ), // [!code ++]
      }) // [!code ++]
    ), // [!code ++]
  }), // [!code ++]
})
```

</Tab>
<Tab>

```ts twoslash title="src/resolvers/cat.ts"
// @filename: schema/index.ts
import { drizzleSilk } from "@gqloom/drizzle"
import { integer, sqliteTable, text } from "drizzle-orm/sqlite-core"

export const users = drizzleSilk(
  sqliteTable("users", {
    id: integer().primaryKey({ autoIncrement: true }),
    name: text().notNull(),
    phone: text().notNull().unique(),
  })
)

export const cats = drizzleSilk(
  sqliteTable("cats", {
    id: integer().primaryKey({ autoIncrement: true }),
    name: text().notNull(),
    birthday: integer({ mode: "timestamp" }).notNull(),
    ownerId: integer()
      .notNull()
      .references(() => users.id),
  })
)
// @filename: schema/relations.ts
import { defineRelations } from "drizzle-orm"
import * as schema from "./index"

export const relations = defineRelations(schema, (r) => ({
  users: {
    cats: r.many.cats(),
  },
  cats: {
    owner: r.one.users({
      from: r.cats.ownerId,
      to: r.users.id,
    }),
  },
}))
// @filename: providers/index.ts
import { drizzle } from "drizzle-orm/libsql"
import * as schema from "../schema"
import { relations } from "../schema/relations"

export const db = drizzle(process.env.DB_FILE_NAME ?? "file:local.db", {
  schema,
  relations,
})
// @filename: contexts/index.ts
import { createMemoization, useContext } from "@gqloom/core/context"
import { eq } from "drizzle-orm"
import { GraphQLError } from "graphql"
import type { YogaInitialContext } from "graphql-yoga"
import { db } from "../providers"
<<<<<<< HEAD
=======
import { users } from "../schema"
>>>>>>> fc87286d

export const useCurrentUser = createMemoization(async () => {
  const phone =
    useContext<YogaInitialContext>().request.headers.get("authorization")
  if (phone == null) throw new GraphQLError("Unauthorized")

<<<<<<< HEAD
  const user = await db.query.users.findFirst({ where: { phone } })
=======
  const user = await db.query.users.findFirst({ where: eq(users.phone, phone) })
>>>>>>> fc87286d
  if (user == null) throw new GraphQLError("Unauthorized")
  return user
})
// @filename: resolvers/cat.ts
// ---cut---
import { field, resolver } from "@gqloom/core"
import { drizzleResolverFactory } from "@gqloom/drizzle"
import { z } from "zod"
import { useCurrentUser } from "../contexts"
import { db } from "../providers"
import { cats } from "../schema"

const catResolverFactory = drizzleResolverFactory(db, "cats")

export const catResolver = resolver.of(cats, {
  cats: catResolverFactory.selectArrayQuery(),

  age: field(z.number().int())
    .derivedFrom("birthday")
    .input({
      currentYear: z
        .number()
        .int()
        .nullish()
        .transform((x) => x ?? new Date().getFullYear()),
    })
    .resolve((cat, { currentYear }) => {
      return currentYear - cat.birthday.getFullYear()
    }),

  createCats: catResolverFactory.insertArrayMutation({ // [!code ++]
    input: z.object({ // [!code ++]
      values: z // [!code ++]
        .object({ // [!code ++]
          name: z.string(), // [!code ++]
          birthday: z.coerce.date(), // [!code ++]
        }) // [!code ++]
        .transform(async ({ name, birthday }) => ({ // [!code ++]
          name, // [!code ++]
          birthday, // [!code ++]
          ownerId: (await useCurrentUser()).id, // [!code ++]
        })) // [!code ++]
        .array(), // [!code ++]
    }), // [!code ++]
  }), // [!code ++]
})
```

</Tab>
</Tabs>

在上面的代码中，我们使用 `catResolverFactory` 创建了一个向 `cats` 表格添加更多数据的变更，并且我们重写了这个变更的输入。在验证输入时，我们使用 `useCurrentUser()` 获取当前登录用户的 ID，并将作为 `ownerId` 的值传递给 `cats` 表格。

现在让我们在演练场尝试添加几只猫咪:

```gql tab="mutation" title="GraphQL Mutation"
mutation {
  createCats(values: [
    { name: "Mittens", birthday: "2021-01-01" },
    { name: "Fluffy", birthday: "2022-02-02" },
  ]) {
    id
    name
    age
  }
}
```

```json tab="Headers"
{
  "authorization": "001"
}
```

```json tab="Response"
{
  "data": {
    "createCats": [
      {
        "id": 1,
        "name": "Mittens",
        "age": 4
      },
      {
        "id": 2,
        "name": "Fluffy",
        "age": 3
      }
    ]
  }
}
```

让我们使用 `cats` 查询再确认一下数据库的数据：
```gql tab="query" title="GraphQL Query"
{
  cats {
    id
    name   
    age
  }
}
```

```json tab="Response"
{
  "data": {
    "cats": [
      {
        "id": 1,
        "name": "Mittens",
        "age": 4
      },
      {
        "id": 2,
        "name": "Fluffy",
        "age": 3
      }
    ]
  }
}
```

### 关联对象

我们希望在查询猫咪的时候可以获取到猫咪的拥有者，并且在查询用户的时候也可以获取到他所有的猫咪。  
这在 GraphQL 中非常容易实现。  
让我们为 `cats` 添加额外的 `owner` 字段，并为 `users` 添加额外的 `cats` 字段：

<Tabs items={["src/resolvers/cat.ts", "src/resolvers/user.ts"]}>
<Tab>
  <Tabs groupId="input-schema" items={["Valibot", "Zod"]}>
  <Tab>

```ts title="src/resolvers/cat.ts"
import { field, resolver } from "@gqloom/core"
import { drizzleResolverFactory } from "@gqloom/drizzle"
import * as v from "valibot"
import { useCurrentUser } from "../contexts"
import { db } from "../providers"
import { cats } from "../schema"

const catResolverFactory = drizzleResolverFactory(db, "cats")

export const catResolver = resolver.of(cats, {
  cats: catResolverFactory.selectArrayQuery(),

  age: field(v.pipe(v.number()))
    .derivedFrom("birthday")
    .input({
      currentYear: v.nullish(v.pipe(v.number(), v.integer()), () =>
        new Date().getFullYear()
      ),
    })
    .resolve((cat, { currentYear }) => {
      return currentYear - cat.birthday.getFullYear()
    }),

  owner: catResolverFactory.relationField("owner"), // [!code ++]

  createCats: catResolverFactory.insertArrayMutation({
    input: v.pipeAsync(
      v.objectAsync({
        values: v.arrayAsync(
          v.pipeAsync(
            v.object({
              name: v.string(),
              birthday: v.pipe(
                v.string(),
                v.transform((x) => new Date(x))
              ),
            }),
            v.transformAsync(async ({ name, birthday }) => ({
              name,
              birthday,
              ownerId: (await useCurrentUser()).id,
            }))
          )
        ),
      })
    ),
  }),
})
```
  
  </Tab>
  <Tab>

```ts title="src/resolvers/cat.ts"
import { field, resolver } from "@gqloom/core"
import { drizzleResolverFactory } from "@gqloom/drizzle"
import { z } from "zod"
import { useCurrentUser } from "../contexts"
import { db } from "../providers"
import { cats } from "../schema"

const catResolverFactory = drizzleResolverFactory(db, "cats")

export const catResolver = resolver.of(cats, {
  cats: catResolverFactory.selectArrayQuery(),

  age: field(z.number().int())
    .derivedFrom("birthday")
    .input({
      currentYear: z
        .number()
        .int()
        .nullish()
        .transform((x) => x ?? new Date().getFullYear()),
    })
    .resolve((cat, { currentYear }) => {
      return currentYear - cat.birthday.getFullYear()
    }),

  owner: catResolverFactory.relationField("owner"), // [!code ++]

  createCats: catResolverFactory.insertArrayMutation({
    input: z.object({
      values: z
        .object({
          name: z.string(),
          birthday: z.coerce.date(),
        })
        .transform(async ({ name, birthday }) => ({
          name,
          birthday,
          ownerId: (await useCurrentUser()).id,
        }))
        .array(),
    }), 
  }),
})
```
  
  </Tab>
  </Tabs>
</Tab>
<Tab>
  <Tabs groupId="input-schema" items={["Valibot", "Zod"]}>
  <Tab>
```ts title="src/resolvers/user.ts"
import { mutation, query, resolver } from "@gqloom/core"
import { drizzleResolverFactory } from "@gqloom/drizzle" // [!code ++]
import { eq } from "drizzle-orm"
import * as v from "valibot"
import { useCurrentUser } from "../contexts"
import { db } from "../providers"
import { users } from "../schema"

const userResolverFactory = drizzleResolverFactory(db, "users") // [!code ++]

export const userResolver = resolver.of(users, {
  cats: userResolverFactory.relationField("cats"), // [!code ++]

  mine: query(users).resolve(() => useCurrentUser()),

  usersByName: query(users.$list())
    .input({ name: v.string() })
<<<<<<< HEAD
    .resolve(({ name }) => db.query.users.findMany({ where: { name } })),

  userByPhone: query(users.$nullable())
    .input({ phone: v.string() })
    .resolve(({ phone }) => db.query.users.findFirst({ where: { phone } })),
=======
    .resolve(({ name }) => {
      return db.query.users.findMany({
        where: eq(users.name, name),
      })
    }),

  userByPhone: query(users.$nullable())
    .input({ phone: v.string() })
    .resolve(({ phone }) => {
      return db.query.users.findFirst({
        where: eq(users.phone, phone),
      })
    }),
>>>>>>> fc87286d

  createUser: mutation(users)
    .input({
      data: v.object({
        name: v.string(),
        phone: v.string(),
      }),
    })
    .resolve(async ({ data }) => {
      const [user] = await db.insert(users).values(data).returning()
      return user
    }),
})
```
  </Tab>
  <Tab>
```ts title="src/resolvers/user.ts"
import { mutation, query, resolver } from "@gqloom/core"
import { drizzleResolverFactory } from "@gqloom/drizzle" // [!code ++]
import { eq } from "drizzle-orm"
import { z } from "zod"
import { useCurrentUser } from "../contexts"
import { db } from "../providers"
import { users } from "../schema"

const userResolverFactory = drizzleResolverFactory(db, "users") // [!code ++]

export const userResolver = resolver.of(users, {
  cats: userResolverFactory.relationField("cats"), // [!code ++]

  mine: query(users).resolve(() => useCurrentUser()),

  usersByName: query(users.$list())
    .input({ name: z.string() })
<<<<<<< HEAD
    .resolve(({ name }) => db.query.users.findMany({ where: { name } })),

  userByPhone: query(users.$nullable())
    .input({ phone: z.string() })
    .resolve(({ phone }) => db.query.users.findFirst({ where: { phone } })),
=======
    .resolve(({ name }) => {
      return db.query.users.findMany({
        where: eq(users.name, name),
      })
    }),

  userByPhone: query(users.$nullable())
    .input({ phone: z.string() })
    .resolve(({ phone }) => {
      return db.query.users.findFirst({
        where: eq(users.phone, phone),
      })
    }),
>>>>>>> fc87286d

  createUser: mutation(users)
    .input({
      data: z.object({
        name: z.string(),
        phone: z.string(),
      }),
    })
    .resolve(async ({ data }) => {
      const [user] = await db.insert(users).values(data).returning()
      return user
    }),
})
```
  </Tab>
  </Tabs>
</Tab>
</Tabs>

在上面的代码中，我们使用解析器工厂为 `cats` 创建了 `owner` 字段；同样地，我们还为 `users` 创建了 `cats` 字段。  
在幕后，解析器工厂创建的关系字段将使用 `DataLoader` 从数据库查询以避免 N+1 问题。

让我们在演练场尝试一下查询猫的所有者：
```gql title="GraphQL Query" tab="query"
{
  cats {
    id
    name
    age
    owner {
      id
      name
      phone
    }
  }
}
```

```json tab="Response"
{
  "data": {
    "cats": [
      {
        "id": 1,
        "name": "Mittens",
        "age": 4,
        "owner": {
          "id": 1,
          "name": "Bob",
          "phone": "001"
        }
      },
      {
        "id": 2,
        "name": "Fluffy",
        "age": 3,
        "owner": {
          "id": 1,
          "name": "Bob",
          "phone": "001"
        }
      }
    ]
  }
}
```

让我们尝试一下查询当前用户的猫咪：
```gql title="GraphQL Query" tab="query"
{
  mine {
    name
    cats {
      id
      name
      age
    }
  }
}
```

```json tab="Headers"
{
  "authorization": "001"
}
```

```json tab="Response"
{
  "data": {
    "mine": {
      "name": "Bob",
      "cats": [
        {
          "id": 1,
          "name": "Mittens",
          "age": 4
        },
        {
          "id": 2,
          "name": "Fluffy",
          "age": 3
        }
      ]
    }
  }
}
```

## 总结

在本篇文章中，我们创建了一个简单的 GraphQL 服务端应用。我们使用了以下工具：

- `Valibot` 或者 `Zod`: 用于定义和验证输入；
- `Drizzle`: 用于操作数据库，并且直接使用 `Drizzle` 表格作为 `GraphQL` 输出类型；
- 上下文: 用于在程序的不同部分之间共享数据，这对于实现登录、追踪日志等场景非常有用；
- 解析器工厂: 用于快速创建解析器和操作；
- `GraphQL Yoga`: 用于创建 GraphQL HTTP 服务，并且提供了 GraphiQL 演练场；

我们的应用实现了添加和查询 `users` 和 `cats` 的功能，但限于篇幅没有实现更新和删除功能，可以通过解析器工厂来快速添加。

## 下一步

- 查看 GQLoom 的核心概念：[丝线](./silk)、[解析器](./resolver)、[编织](./weave)；
- 了解常用功能：[上下文](./context)、[DataLoader](./dataloader)、[中间件](./middleware)
- 为前端项目添加 GraphQL 客户端：[gql.tada](https://gql-tada.0no.co/)、[Urql](https://commerce.nearform.com/open-source/urql/)、[Apollo Client](https://www.apollographql.com/docs/react)、[TanStack Query](https://tanstack.com/query/latest/docs/framework/react/graphql)、[Graffle](https://graffle.js.org/)<|MERGE_RESOLUTION|>--- conflicted
+++ resolved
@@ -44,10 +44,7 @@
     </Folder>
     <Folder name="schema">
       <File name="index.ts" />
-<<<<<<< HEAD
       <File name="relations.ts" />
-=======
->>>>>>> fc87286d
     </Folder>
     <File name="index.ts" />
   </Folder>
@@ -492,10 +489,7 @@
   schema,
   relations,
 })
-<<<<<<< HEAD
-=======
-
->>>>>>> fc87286d
+
 // @filename: resolvers/user.ts
 // ---cut---
 import { mutation, query, resolver } from "@gqloom/core"
@@ -507,27 +501,11 @@
 export const userResolver = resolver.of(users, {
   usersByName: query(users.$list())
     .input({ name: v.string() })
-<<<<<<< HEAD
     .resolve(({ name }) => db.query.users.findMany({ where: { name } })),
 
   userByPhone: query(users.$nullable())
     .input({ phone: v.string() })
     .resolve(({ phone }) => db.query.users.findFirst({ where: { phone } })),
-=======
-    .resolve(({ name }) => {
-      return db.query.users.findMany({
-        where: eq(users.name, name),
-      })
-    }),
-
-  userByPhone: query(users.$nullable())
-    .input({ phone: v.string() })
-    .resolve(({ phone }) => {
-      return db.query.users.findFirst({
-        where: eq(users.phone, phone),
-      })
-    }),
->>>>>>> fc87286d
 
   createUser: mutation(users)
     .input({
@@ -593,14 +571,9 @@
   schema,
   relations,
 })
-<<<<<<< HEAD
-=======
-// ---cut---
->>>>>>> fc87286d
 // @filename: resolvers/user.ts
 // ---cut---
 import { mutation, query, resolver } from "@gqloom/core"
-import { eq } from "drizzle-orm"
 import { z } from "zod"
 import { db } from "../providers"
 import { users } from "../schema"
@@ -608,27 +581,11 @@
 export const userResolver = resolver.of(users, {
   usersByName: query(users.$list())
     .input({ name: z.string() })
-<<<<<<< HEAD
     .resolve(({ name }) => db.query.users.findMany({ where: { name } })),
 
   userByPhone: query(users.$nullable())
     .input({ phone: z.string() })
     .resolve(({ phone }) => db.query.users.findFirst({ where: { phone } })),
-=======
-    .resolve(({ name }) => {
-      return db.query.users.findMany({
-        where: eq(users.name, name),
-      })
-    }),
-
-  userByPhone: query(users.$nullable())
-    .input({ phone: z.string() })
-    .resolve(({ phone }) => {
-      return db.query.users.findFirst({
-        where: eq(users.phone, phone),
-      })
-    }),
->>>>>>> fc87286d
 
   createUser: mutation(users)
     .input({
@@ -810,22 +767,14 @@
 import { GraphQLError } from "graphql"
 import type { YogaInitialContext } from "graphql-yoga"
 import { db } from "../providers"
-<<<<<<< HEAD
-=======
-import { users } from "../schema"
->>>>>>> fc87286d
 
 export const useCurrentUser = createMemoization(async () => {
   const phone =
     useContext<YogaInitialContext>().request.headers.get("authorization")
   if (phone == null) throw new GraphQLError("Unauthorized")
 
-<<<<<<< HEAD
   const user = await db.query.users.findFirst({ where: { phone } })
 
-=======
-  const user = await db.query.users.findFirst({ where: eq(users.phone, phone) })
->>>>>>> fc87286d
   if (user == null) throw new GraphQLError("Unauthorized")
   return user
 })
@@ -848,17 +797,12 @@
 import { mutation, query, resolver } from "@gqloom/core"
 import { eq } from "drizzle-orm"
 import * as v from "valibot"
-<<<<<<< HEAD
-import { useCurrentUser } from "../contexts"
-=======
 import { useCurrentUser } from "../contexts" // [!code ++]
->>>>>>> fc87286d
 import { db } from "../providers"
 import { users } from "../schema"
 
 export const userResolver = resolver.of(users, {
-<<<<<<< HEAD
-  mine: query(users).resolve(() => useCurrentUser()),
+  mine: query(users).resolve(() => useCurrentUser()), // [!code ++]
 
   usersByName: query(users.$list())
     .input({ name: v.string() })
@@ -867,25 +811,6 @@
   userByPhone: query(users.$nullable())
     .input({ phone: v.string() })
     .resolve(({ phone }) => db.query.users.findFirst({ where: { phone } })),
-=======
-  mine: query(users).resolve(() => useCurrentUser()), // [!code ++]
-
-  usersByName: query(users.$list())
-    .input({ name: v.string() })
-    .resolve(({ name }) => {
-      return db.query.users.findMany({
-        where: eq(users.name, name),
-      })
-    }),
-
-  userByPhone: query(users.$nullable())
-    .input({ phone: v.string() })
-    .resolve(({ phone }) => {
-      return db.query.users.findFirst({
-        where: eq(users.phone, phone),
-      })
-    }),
->>>>>>> fc87286d
 
   createUser: mutation(users)
     .input({
@@ -908,17 +833,12 @@
 import { mutation, query, resolver } from "@gqloom/core"
 import { eq } from "drizzle-orm"
 import { z } from "zod"
-<<<<<<< HEAD
-import { useCurrentUser } from "../contexts"
-=======
 import { useCurrentUser } from "../contexts" // [!code ++]
->>>>>>> fc87286d
 import { db } from "../providers"
 import { users } from "../schema"
 
 export const userResolver = resolver.of(users, {
-<<<<<<< HEAD
-  mine: query(users).resolve(() => useCurrentUser()),
+  mine: query(users).resolve(() => useCurrentUser()), // [!code ++]
 
   usersByName: query(users.$list())
     .input({ name: z.string() })
@@ -927,25 +847,6 @@
   userByPhone: query(users.$nullable())
     .input({ phone: z.string() })
     .resolve(({ phone }) => db.query.users.findFirst({ where: { phone } })),
-=======
-  mine: query(users).resolve(() => useCurrentUser()), // [!code ++]
-
-  usersByName: query(users.$list())
-    .input({ name: z.string() })
-    .resolve(({ name }) => {
-      return db.query.users.findMany({
-        where: eq(users.name, name),
-      })
-    }),
-
-  userByPhone: query(users.$nullable())
-    .input({ phone: z.string() })
-    .resolve(({ phone }) => {
-      return db.query.users.findFirst({
-        where: eq(users.phone, phone),
-      })
-    }),
->>>>>>> fc87286d
 
   createUser: mutation(users)
     .input({
@@ -1265,21 +1166,13 @@
 import { GraphQLError } from "graphql"
 import type { YogaInitialContext } from "graphql-yoga"
 import { db } from "../providers"
-<<<<<<< HEAD
-=======
-import { users } from "../schema"
->>>>>>> fc87286d
 
 export const useCurrentUser = createMemoization(async () => {
   const phone =
     useContext<YogaInitialContext>().request.headers.get("authorization")
   if (phone == null) throw new GraphQLError("Unauthorized")
 
-<<<<<<< HEAD
   const user = await db.query.users.findFirst({ where: { phone } })
-=======
-  const user = await db.query.users.findFirst({ where: eq(users.phone, phone) })
->>>>>>> fc87286d
   if (user == null) throw new GraphQLError("Unauthorized")
   return user
 })
@@ -1389,21 +1282,13 @@
 import { GraphQLError } from "graphql"
 import type { YogaInitialContext } from "graphql-yoga"
 import { db } from "../providers"
-<<<<<<< HEAD
-=======
-import { users } from "../schema"
->>>>>>> fc87286d
 
 export const useCurrentUser = createMemoization(async () => {
   const phone =
     useContext<YogaInitialContext>().request.headers.get("authorization")
   if (phone == null) throw new GraphQLError("Unauthorized")
 
-<<<<<<< HEAD
   const user = await db.query.users.findFirst({ where: { phone } })
-=======
-  const user = await db.query.users.findFirst({ where: eq(users.phone, phone) })
->>>>>>> fc87286d
   if (user == null) throw new GraphQLError("Unauthorized")
   return user
 })
@@ -1662,27 +1547,11 @@
 
   usersByName: query(users.$list())
     .input({ name: v.string() })
-<<<<<<< HEAD
     .resolve(({ name }) => db.query.users.findMany({ where: { name } })),
 
   userByPhone: query(users.$nullable())
     .input({ phone: v.string() })
     .resolve(({ phone }) => db.query.users.findFirst({ where: { phone } })),
-=======
-    .resolve(({ name }) => {
-      return db.query.users.findMany({
-        where: eq(users.name, name),
-      })
-    }),
-
-  userByPhone: query(users.$nullable())
-    .input({ phone: v.string() })
-    .resolve(({ phone }) => {
-      return db.query.users.findFirst({
-        where: eq(users.phone, phone),
-      })
-    }),
->>>>>>> fc87286d
 
   createUser: mutation(users)
     .input({
@@ -1717,27 +1586,11 @@
 
   usersByName: query(users.$list())
     .input({ name: z.string() })
-<<<<<<< HEAD
     .resolve(({ name }) => db.query.users.findMany({ where: { name } })),
 
   userByPhone: query(users.$nullable())
     .input({ phone: z.string() })
     .resolve(({ phone }) => db.query.users.findFirst({ where: { phone } })),
-=======
-    .resolve(({ name }) => {
-      return db.query.users.findMany({
-        where: eq(users.name, name),
-      })
-    }),
-
-  userByPhone: query(users.$nullable())
-    .input({ phone: z.string() })
-    .resolve(({ phone }) => {
-      return db.query.users.findFirst({
-        where: eq(users.phone, phone),
-      })
-    }),
->>>>>>> fc87286d
 
   createUser: mutation(users)
     .input({
