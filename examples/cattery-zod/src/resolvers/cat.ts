import { field, resolver } from "@gqloom/core"
import { drizzleResolverFactory } from "@gqloom/drizzle"
import * as z from "zod"
import { useCurrentUser } from "../contexts"
import { db } from "../providers"
import { cats } from "../schema"

const catResolverFactory = drizzleResolverFactory(db, "cats")

export const catResolver = resolver.of(cats, {
  cats: catResolverFactory.selectArrayQuery(),

<<<<<<< HEAD
  age: field(z.int())
=======
  age: field(z.number().int())
    .derivedFrom("birthday")
>>>>>>> e6b86ee4
    .input({
      currentYear: z
        .int()
        .nullish()
        .transform((x) => x ?? new Date().getFullYear()),
    })
    .resolve((cat, { currentYear }) => {
      return currentYear - cat.birthday.getFullYear()
    }),

  owner: catResolverFactory.relationField("owner"),

  createCats: catResolverFactory.insertArrayMutation({
    input: z.object({
      values: z
        .object({
          name: z.string(),
          birthday: z.coerce.date(),
        })
        .transform(async ({ name, birthday }) => ({
          name,
          birthday,
          ownerId: (await useCurrentUser()).id,
        }))
        .array(),
    }),
  }),
})<|MERGE_RESOLUTION|>--- conflicted
+++ resolved
@@ -10,12 +10,8 @@
 export const catResolver = resolver.of(cats, {
   cats: catResolverFactory.selectArrayQuery(),
 
-<<<<<<< HEAD
   age: field(z.int())
-=======
-  age: field(z.number().int())
     .derivedFrom("birthday")
->>>>>>> e6b86ee4
     .input({
       currentYear: z
         .int()
