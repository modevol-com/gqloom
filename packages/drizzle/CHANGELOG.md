# Changelog

All notable changes to this project will be documented in this file.

## next (YYYY-MM-DD)

<<<<<<< HEAD
- Refactor: Migrating to Relational Queries version 2
=======
## 0.8.6 (2025-04-28)

- Fix: update input types for onConflictDoUpdate operations
>>>>>>> f7900ffc

## 0.8.5 (2025-04-28)

- Feat: Enhanced the drizzleSilk function to accept configuration options, improving flexibility in schema generation.
- Feat: add `onConflictDoUpdate` and `onConflictDoNothing` to insert mutation for Postgres and SQLite

## 0.8.4 (2025-04-21)

- Fix: update resolver factory options type

## 0.8.3 (2025-04-16)

- Feat: add count query functionality to resolver factory
- Feat: Add column visibility configuration for input and filter generation

## 0.8.2 (2025-04-08)

- Feat: support drizzle text enum

## 0.8.1 (2025-03-23)

- Feat: export all types

## 0.8.0 (2025-03-11)

- Feat: Use the chain method to add custom inputs and middleware to `drizzleResolverFactory`:
  ```ts
  // before 
  export const usersResolver = resolver.of(users, {
    user: usersResolverFactory.selectSingleQuery({
      input: v.pipe( 
        v.object({ id: v.number() }), 
        v.transform(({ id }) => ({ where: eq(users.id, id) })) 
      ), 
    }), 
   
    users: usersResolverFactory.selectArrayQuery(),
   
    posts: usersResolverFactory.relationField("posts"),
  })
  
  // now
  export const usersResolver = resolver.of(users, {
    user: usersResolverFactory.selectSingleQuery().input(
      v.pipe(
        v.object({ id: v.number() }),
        v.transform(({ id }) => ({ where: eq(users.id, id) }))
      )
    ),

    users: usersResolverFactory.selectArrayQuery(),

    posts: usersResolverFactory.relationField("posts"),
  })
  ```
- Refactor: remove `DrizzleResolverFactory.create`, use `drizzleResolverFactory` instead

## 0.7.2 (2025-02-16)

- Fix: update document link in README

## 0.7.1 (2025-02-12)

- Fix: `package.json` remove `postinstall` <|MERGE_RESOLUTION|>--- conflicted
+++ resolved
@@ -4,13 +4,11 @@
 
 ## next (YYYY-MM-DD)
 
-<<<<<<< HEAD
 - Refactor: Migrating to Relational Queries version 2
-=======
+  
 ## 0.8.6 (2025-04-28)
 
 - Fix: update input types for onConflictDoUpdate operations
->>>>>>> f7900ffc
 
 ## 0.8.5 (2025-04-28)
 
