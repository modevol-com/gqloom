--- conflicted
+++ resolved
@@ -4,14 +4,12 @@
 
 ## next (YYYY-MM-DD)
 
-<<<<<<< HEAD
 - Refactor: Migrating to Relational Queries version 2
-=======
+
 ## 0.8.5 (2025-04-28)
 
 - Feat: Enhanced the drizzleSilk function to accept configuration options, improving flexibility in schema generation.
 - Feat: add `onConflictDoUpdate` and `onConflictDoNothing` to insert mutation for Postgres and SQLite
->>>>>>> 6232c3ad
 
 ## 0.8.4 (2025-04-21)
 
