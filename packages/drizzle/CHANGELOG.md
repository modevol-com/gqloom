# Changelog

All notable changes to this project will be documented in this file.

## next (YYYY-MM-DD)

<<<<<<< HEAD
- Refactor: Migrating to Relational Queries version 2
=======
## 0.8.4 (2025-04-21)

- Fix: update resolver factory options type
>>>>>>> 44bc74a1

## 0.8.3 (2025-04-16)

- Feat: add count query functionality to resolver factory
- Feat: Add column visibility configuration for input and filter generation

## 0.8.2 (2025-04-08)

- Feat: support drizzle text enum

## 0.8.1 (2025-03-23)

- Feat: export all types

## 0.8.0 (2025-03-11)

- Feat: Use the chain method to add custom inputs and middleware to `drizzleResolverFactory`:
  ```ts
  // before 
  export const usersResolver = resolver.of(users, {
    user: usersResolverFactory.selectSingleQuery({
      input: v.pipe( 
        v.object({ id: v.number() }), 
        v.transform(({ id }) => ({ where: eq(users.id, id) })) 
      ), 
    }), 
   
    users: usersResolverFactory.selectArrayQuery(),
   
    posts: usersResolverFactory.relationField("posts"),
  })
  
  // now
  export const usersResolver = resolver.of(users, {
    user: usersResolverFactory.selectSingleQuery().input(
      v.pipe(
        v.object({ id: v.number() }),
        v.transform(({ id }) => ({ where: eq(users.id, id) }))
      )
    ),

    users: usersResolverFactory.selectArrayQuery(),

    posts: usersResolverFactory.relationField("posts"),
  })
  ```
- Refactor: remove `DrizzleResolverFactory.create`, use `drizzleResolverFactory` instead

## 0.7.2 (2025-02-16)

- Fix: update document link in README

## 0.7.1 (2025-02-12)

- Fix: `package.json` remove `postinstall` <|MERGE_RESOLUTION|>--- conflicted
+++ resolved
@@ -4,13 +4,11 @@
 
 ## next (YYYY-MM-DD)
 
-<<<<<<< HEAD
 - Refactor: Migrating to Relational Queries version 2
-=======
+
 ## 0.8.4 (2025-04-21)
 
 - Fix: update resolver factory options type
->>>>>>> 44bc74a1
 
 ## 0.8.3 (2025-04-16)
 
