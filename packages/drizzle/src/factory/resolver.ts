import {
  EasyDataLoader,
  FieldFactoryWithResolve,
  type FieldOptions,
  type GraphQLFieldOptions,
  type GraphQLSilk,
  type Loom,
  type Middleware,
  type ObjectChainResolver,
  QueryFactoryWithResolve,
  type QueryOptions,
  capitalize,
  createMemoization,
  loom,
  mapValue,
  silk,
} from "@gqloom/core"
import {
  type Column,
  type InferSelectModel,
  Many,
  type Relation,
  type SQL,
  Table,
  and,
  eq,
  getTableColumns,
  getTableName,
  gt,
  gte,
  ilike,
  inArray,
  isNotNull,
  isNull,
  like,
  lt,
  lte,
  ne,
  not,
  notIlike,
  notInArray,
  notLike,
  or,
} from "drizzle-orm"
<<<<<<< HEAD
import { DrizzleWeaver, type TableSilk } from ".."
=======
import { GraphQLError, GraphQLInt, GraphQLNonNull } from "graphql"
import {
  type DrizzleResolverFactoryOptions,
  DrizzleWeaver,
  type TableSilk,
} from ".."
>>>>>>> 4f14fbe1
import { inArrayMultiple } from "../helper"
import {
  type ColumnFilters,
  type CountArgs,
  type DeleteArgs,
  DrizzleInputFactory,
  type FiltersCore,
  type InsertArrayArgs,
  type InsertSingleArgs,
  type SelectArrayArgs,
  type SelectSingleArgs,
  type UpdateArgs,
} from "./input"
import type {
  AnyQueryBuilder,
  BaseDatabase,
  CountQuery,
  DeleteMutation,
  InferRelationTable,
  InferSelectArrayOptions,
  InferSelectSingleOptions,
  InferTableName,
  InferTableRelationalConfig,
  InsertArrayMutation,
  InsertSingleMutation,
  QueryBuilder,
  RelationManyField,
  RelationOneField,
  SelectArrayQuery,
  SelectSingleQuery,
  UpdateMutation,
} from "./types"

export abstract class DrizzleResolverFactory<
  TDatabase extends BaseDatabase,
  TTable extends Table,
> {
  protected readonly inputFactory: DrizzleInputFactory<typeof this.table>
  protected readonly tableName: InferTableName<TTable>
  protected readonly queryBuilder: QueryBuilder<
    TDatabase,
    InferTableName<TTable>
  >
  public constructor(
    protected readonly db: TDatabase,
    protected readonly table: TTable,
    protected readonly options?: DrizzleResolverFactoryOptions<TTable>
  ) {
    this.inputFactory = new DrizzleInputFactory(table, options)
    this.tableName = getTableName(table)
    const queryBuilder = this.db.query[
      this.tableName as keyof typeof this.db.query
    ] as QueryBuilder<TDatabase, InferTableName<TTable>>

    if (!queryBuilder) {
      throw new Error(
        `GQLoom-Drizzle Error: Table ${this.tableName} not found in drizzle instance. Did you forget to pass schema to drizzle constructor?`
      )
    }
    this.queryBuilder = queryBuilder
  }

  private _output?: TableSilk<TTable>
  protected get output() {
    this._output ??= DrizzleWeaver.unravel(this.table)
    return this._output as TableSilk<TTable>
  }

  public selectArrayQuery<TInputI = SelectArrayArgs<TTable>>({
    input,
    ...options
  }: GraphQLFieldOptions & {
    input?: GraphQLSilk<InferSelectArrayOptions<TDatabase, TTable>, TInputI>
    middlewares?: Middleware<SelectArrayQuery<TDatabase, TTable, TInputI>>[]
  } = {}): SelectArrayQuery<TDatabase, TTable, TInputI> {
    const queryBase = this.queryBuilder
    input ??= silk<
      InferSelectArrayOptions<TDatabase, TTable>,
      SelectArrayArgs<TTable>
    >(
      () => this.inputFactory.selectArrayArgs(),
      (args) => ({
        value: {
          where: {
            RAW: (table: Table) => this.extractFilters(args.where, table),
          },
          orderBy: args.orderBy,
          limit: args.limit,
          offset: args.offset,
        },
      })
    ) as GraphQLSilk<InferSelectArrayOptions<TDatabase, TTable>, TInputI>

    return new QueryFactoryWithResolve(this.output.$list(), {
      input,
      ...options,
      resolve: (opts) => {
        return queryBase.findMany(opts)
      },
    } as QueryOptions<any, any>)
  }

  public selectSingleQuery<TInputI = SelectSingleArgs<TTable>>({
    input,
    ...options
  }: GraphQLFieldOptions & {
    input?: GraphQLSilk<InferSelectSingleOptions<TDatabase, TTable>, TInputI>
    middlewares?: Middleware<SelectSingleQuery<TDatabase, TTable, TInputI>>[]
  } = {}): SelectSingleQuery<TDatabase, TTable, TInputI> {
    const queryBase = this.queryBuilder
    input ??= silk<
      InferSelectSingleOptions<TDatabase, TTable>,
      SelectSingleArgs<TTable>
    >(
      () => this.inputFactory.selectSingleArgs(),
      (args) => ({
        value: {
          where: {
            RAW: (table: Table) => this.extractFilters(args.where, table),
          },
          orderBy: args.orderBy,
          offset: args.offset,
        },
      })
    ) as GraphQLSilk<InferSelectSingleOptions<TDatabase, TTable>, TInputI>

    return new QueryFactoryWithResolve(this.output.$nullable(), {
      input,
      ...options,
      resolve: (opts) => {
        return queryBase.findFirst(opts) as any
      },
    } as QueryOptions<any, any>)
  }

<<<<<<< HEAD
=======
  public countQuery<TInputI = CountArgs<TTable>>({
    input,
    ...options
  }: GraphQLFieldOptions & {
    input?: GraphQLSilk<CountArgs<TTable>, TInputI>
    middlewares?: Middleware<CountQuery<TTable, TInputI>>[]
  } = {}): CountQuery<TTable, TInputI> {
    input ??= silk<CountArgs<TTable>, CountArgs<TTable>>(() =>
      this.inputFactory.countArgs()
    ) as GraphQLSilk<CountArgs<TTable>, TInputI>

    return new QueryFactoryWithResolve(silk(new GraphQLNonNull(GraphQLInt)), {
      input,
      ...options,
      resolve: (args) => {
        return this.db.$count(this.table, this.extractFilters(args.where))
      },
    } as QueryOptions<any, any>)
  }

  protected extractOrderBy(
    orders?: SelectArrayArgs<TTable>["orderBy"]
  ): SQL[] | undefined {
    if (orders == null) return
    const answer: SQL[] = []
    const columns = getTableColumns(this.table)
    for (const order of orders) {
      for (const [column, direction] of Object.entries(order)) {
        if (!direction) continue
        if (column in columns) {
          answer.push(
            direction === "asc" ? asc(columns[column]) : desc(columns[column])
          )
        }
      }
    }
    return answer
  }

>>>>>>> 4f14fbe1
  protected extractFilters(
    filters: SelectArrayArgs<TTable>["where"],
    table?: any
  ): SQL | undefined {
    if (filters == null) return

    const entries = Object.entries(filters as FiltersCore<TTable>)
    const variants: (SQL | undefined)[] = []

    for (const [columnName, operators] of entries) {
      if (operators == null) continue

      if (columnName === "OR" && Array.isArray(operators)) {
        const orConditions: SQL[] = []
        for (const variant of operators) {
          const extracted = this.extractFilters(variant, table)
          if (extracted) orConditions.push(extracted)
        }
        if (orConditions.length > 0) {
          variants.push(or(...orConditions))
        }
        continue
      }

      if (columnName === "AND" && Array.isArray(operators)) {
        const andConditions: SQL[] = []
        for (const variant of operators) {
          const extracted = this.extractFilters(variant, table)
          if (extracted) andConditions.push(extracted)
        }
        if (andConditions.length > 0) {
          variants.push(and(...andConditions))
        }
        continue
      }

      if (columnName === "NOT" && operators) {
        const extracted = this.extractFilters(operators, table)
        if (extracted) {
          variants.push(not(extracted))
        }
        continue
      }

      const column = getTableColumns(this.table)[columnName]!
      const extractedColumn = this.extractFiltersColumn(
        column,
        columnName,
        operators,
        table
      )
      if (extractedColumn) variants.push(extractedColumn)
    }

    return and(...variants)
  }

  protected extractFiltersColumn<TColumn extends Column>(
    column: TColumn,
    columnName: string,
    operators: ColumnFilters<TColumn["_"]["data"]>,
    table?: any
  ): SQL | undefined {
    const entries = Object.entries(operators)

    const variants: (SQL | undefined)[] = []
    const binaryOperators = { eq, ne, gt, gte, lt, lte }
    const textOperators = { like, notLike, ilike, notIlike }
    const arrayOperators = { in: inArray, notIn: notInArray }
    const nullOperators = { isNull, isNotNull }

    const tableColumn = table ? table[columnName] : column

    if (operators.OR) {
      const orVariants = [] as SQL[]

      for (const variant of operators.OR) {
        const extracted = this.extractFiltersColumn(
          column,
          columnName,
          variant,
          table
        )

        if (extracted) orVariants.push(extracted)
      }

      variants.push(or(...orVariants))
    }

    if (operators.AND) {
      const andVariants = [] as SQL[]

      for (const variant of operators.AND) {
        const extracted = this.extractFiltersColumn(
          column,
          columnName,
          variant,
          table
        )

        if (extracted) andVariants.push(extracted)
      }

      variants.push(and(...andVariants))
    }

    if (operators.NOT) {
      const extracted = this.extractFiltersColumn(
        column,
        columnName,
        operators.NOT,
        table
      )
      if (extracted) {
        variants.push(not(extracted))
      }
    }

    for (const [operatorName, operatorValue] of entries) {
      if (operatorValue === null || operatorValue === false) continue

      if (operatorName in binaryOperators) {
        const operator =
          binaryOperators[operatorName as keyof typeof binaryOperators]
        variants.push(operator(tableColumn, operatorValue))
      } else if (operatorName in textOperators) {
        const operator =
          textOperators[operatorName as keyof typeof textOperators]
        variants.push(operator(tableColumn, operatorValue))
      } else if (operatorName in arrayOperators) {
        const operator =
          arrayOperators[operatorName as keyof typeof arrayOperators]
        variants.push(operator(tableColumn, operatorValue))
      } else if (operatorName in nullOperators) {
        const operator =
          nullOperators[operatorName as keyof typeof nullOperators]
        if (operatorValue === true) variants.push(operator(tableColumn))
      }
    }

    return and(...variants)
  }

  public relationField<
    TRelationName extends keyof InferTableRelationalConfig<
      QueryBuilder<TDatabase, InferTableName<TTable>>
    >["relations"],
  >(
    relationName: TRelationName,
    options?: GraphQLFieldOptions & {
      middlewares?: Middleware<
        InferTableRelationalConfig<
          QueryBuilder<TDatabase, InferTableName<TTable>>
        >["relations"][TRelationName] extends Many<any, any>
          ? RelationManyField<
              TTable,
              InferRelationTable<TDatabase, TTable, TRelationName>
            >
          : RelationOneField<
              TTable,
              InferRelationTable<TDatabase, TTable, TRelationName>
            >
      >[]
    }
  ): InferTableRelationalConfig<
    QueryBuilder<TDatabase, InferTableName<TTable>>
  >["relations"][TRelationName] extends Many<any, any>
    ? RelationManyField<
        TTable,
        InferRelationTable<TDatabase, TTable, TRelationName>
      >
    : RelationOneField<
        TTable,
        InferRelationTable<TDatabase, TTable, TRelationName>
      > {
    const relation = this.db._.relations["config"]?.[this.tableName]?.[
      relationName
    ] as Relation
    const targetTable = relation?.targetTable
    if (!relation || !(targetTable instanceof Table)) {
      throw new Error(
        `GQLoom-Drizzle Error: Relation ${this.tableName}.${String(
          relationName
        )} not found in drizzle instance. Did you forget to pass relations to drizzle constructor?`
      )
    }

    const output = DrizzleWeaver.unravel(targetTable)
    const tableName = getTableName(targetTable)
    const queryBuilder = this.db.query[
      tableName as keyof typeof this.db.query
    ] as AnyQueryBuilder

    const isList = relation instanceof Many
    const fieldsLength = relation.sourceColumns.length

    const getKeyByField = (parent: any) => {
      if (fieldsLength === 1) {
        return parent[relation.sourceColumns[0].name]
      }
      return relation.sourceColumns.map((field) => parent[field.name]).join("-")
    }

    const getKeyByReference = (item: any) => {
      if (fieldsLength === 1) {
        return item[relation.targetColumns[0].name]
      }
      return relation.targetColumns
        .map((reference) => item[reference.name])
        .join("-")
    }

    const useLoader = createMemoization(() => {
      return new EasyDataLoader(async (parents: any[]) => {
        const where = (() => {
          if (fieldsLength === 1) {
            const values = parents.map(
              (parent) => parent[relation.sourceColumns[0].name]
            )
            // return inArray(relation.targetColumns[0], values)
            return {
              [relation.targetColumns[0].name]: { in: values },
            }
          }
          const values = parents.map((parent) =>
            relation.sourceColumns.map((field) => parent[field.name])
          )
          return {
            RAW: (table: Table) =>
              inArrayMultiple(relation.targetColumns, values, table),
          }
        })()

        const list = await queryBuilder.findMany({ where })

        const groups = new Map<string, any>()
        for (const item of list) {
          const key = getKeyByReference(item)
          isList
            ? groups.set(key, [...(groups.get(key) ?? []), item])
            : groups.set(key, item)
        }
        return parents.map((parent) => {
          const key = getKeyByField(parent)
          return groups.get(key) ?? (isList ? [] : null)
        })
      })
    })

    return new FieldFactoryWithResolve(
      isList ? output.$list() : output.$nullable(),
      {
        ...options,
        resolve: (parent) => {
          const loader = useLoader()
          return loader.load(parent)
        },
      } as FieldOptions<any, any, any>
    )
  }

  public resolver<TTableName extends string = TTable["_"]["name"]>(options?: {
    name?: TTableName
    middlewares?: Middleware[]
  }): ObjectChainResolver<
    GraphQLSilk<InferSelectModel<TTable>, InferSelectModel<TTable>>,
    any
  > {
    const name = options?.name ?? this.tableName

    const fields: Record<string, Loom.Field<any, any, any>> = mapValue(
      this.db._.relations.config[this.tableName] ?? {},
      (_, key) => this.relationField(key)
    )

    return loom.resolver.of(
      this.output,
      {
        ...fields,
        [name]: this.selectArrayQuery(),
        [`${name}Single`]: this.selectSingleQuery(),
        [`${name}Count`]: this.countQuery(),
        [`insertInto${capitalize(name)}`]: this.insertArrayMutation(),
        [`insertInto${capitalize(name)}Single`]: this.insertSingleMutation(),
        [`update${capitalize(name)}`]: this.updateMutation(),
        [`deleteFrom${capitalize(name)}`]: this.deleteMutation(),
      },
      options
    ) as any
  }

  public abstract insertArrayMutation<TInputI = InsertArrayArgs<TTable>>(
    options?: GraphQLFieldOptions & {
      input?: GraphQLSilk<InsertArrayArgs<TTable>, TInputI>
      middlewares?: Middleware[]
    }
  ): InsertArrayMutation<TTable, TInputI>

  public abstract insertSingleMutation<TInputI = InsertSingleArgs<TTable>>(
    options?: GraphQLFieldOptions & {
      input?: GraphQLSilk<InsertSingleArgs<TTable>, TInputI>
      middlewares?: Middleware[]
    }
  ): InsertSingleMutation<TTable, TInputI>

  public abstract updateMutation<TInputI = UpdateArgs<TTable>>(
    options?: GraphQLFieldOptions & {
      input?: GraphQLSilk<UpdateArgs<TTable>, TInputI>
      middlewares?: Middleware[]
    }
  ): UpdateMutation<TTable, TInputI>

  public abstract deleteMutation<TInputI = DeleteArgs<TTable>>(
    options?: GraphQLFieldOptions & {
      input?: GraphQLSilk<DeleteArgs<TTable>, TInputI>
      middlewares?: Middleware[]
    }
  ): DeleteMutation<TTable, TInputI>
}<|MERGE_RESOLUTION|>--- conflicted
+++ resolved
@@ -42,16 +42,12 @@
   notLike,
   or,
 } from "drizzle-orm"
-<<<<<<< HEAD
-import { DrizzleWeaver, type TableSilk } from ".."
-=======
-import { GraphQLError, GraphQLInt, GraphQLNonNull } from "graphql"
+import { GraphQLInt, GraphQLNonNull } from "graphql"
 import {
   type DrizzleResolverFactoryOptions,
   DrizzleWeaver,
   type TableSilk,
 } from ".."
->>>>>>> 4f14fbe1
 import { inArrayMultiple } from "../helper"
 import {
   type ColumnFilters,
@@ -187,8 +183,6 @@
     } as QueryOptions<any, any>)
   }
 
-<<<<<<< HEAD
-=======
   public countQuery<TInputI = CountArgs<TTable>>({
     input,
     ...options
@@ -209,26 +203,6 @@
     } as QueryOptions<any, any>)
   }
 
-  protected extractOrderBy(
-    orders?: SelectArrayArgs<TTable>["orderBy"]
-  ): SQL[] | undefined {
-    if (orders == null) return
-    const answer: SQL[] = []
-    const columns = getTableColumns(this.table)
-    for (const order of orders) {
-      for (const [column, direction] of Object.entries(order)) {
-        if (!direction) continue
-        if (column in columns) {
-          answer.push(
-            direction === "asc" ? asc(columns[column]) : desc(columns[column])
-          )
-        }
-      }
-    }
-    return answer
-  }
-
->>>>>>> 4f14fbe1
   protected extractFilters(
     filters: SelectArrayArgs<TTable>["where"],
     table?: any
