--- conflicted
+++ resolved
@@ -1,10 +1,6 @@
 {
   "name": "@gqloom/drizzle",
-<<<<<<< HEAD
-  "version": "0.10.0-beta.4",
-=======
-  "version": "0.9.4",
->>>>>>> 2335b829
+  "version": "0.10.0-beta.5",
   "description": "GQLoom integration with Drizzle ORM",
   "type": "module",
   "main": "./dist/index.js",
