--- conflicted
+++ resolved
@@ -1,10 +1,6 @@
 {
   "name": "@gqloom/drizzle",
-<<<<<<< HEAD
-  "version": "0.10.0-beta.1",
-=======
-  "version": "0.9.1",
->>>>>>> 65a97281
+  "version": "0.10.0-beta.2",
   "description": "GQLoom integration with Drizzle ORM",
   "type": "module",
   "main": "./dist/index.js",
