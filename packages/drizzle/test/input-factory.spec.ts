--- conflicted
+++ resolved
@@ -50,16 +50,12 @@
         id: PgSerialFilters
         name: PgTextFilters
         email: PgTextFilters
-<<<<<<< HEAD
+        password: PgTextFilters
+        createdAt: PgTimestampFilters
+        updatedAt: PgTimestampFilters
         OR: [UsersFiltersNested!]
         AND: [UsersFiltersNested!]
         NOT: UsersFiltersNested
-=======
-        password: PgTextFilters
-        createdAt: PgTimestampFilters
-        updatedAt: PgTimestampFilters
-        OR: [UsersFiltersOr!]
->>>>>>> 4f14fbe1
       }"
     `)
   })
@@ -141,7 +137,9 @@
           email: PgTextFilters
           createdAt: PgTimestampFilters
           updatedAt: PgTimestampFilters
-          OR: [UsersFiltersOr!]
+          OR: [UsersFiltersNested!]
+          AND: [UsersFiltersNested!]
+          NOT: UsersFiltersNested
         }"
       `)
     })
