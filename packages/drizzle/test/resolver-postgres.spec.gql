--- conflicted
+++ resolved
@@ -156,10 +156,11 @@
 }
 
 type Query {
-<<<<<<< HEAD
   posts(limit: Int, offset: Int, orderBy: PostsOrderBy, where: PostsFilters): [PostsItem!]!
+  postsCount(where: PostsFilters): Int!
   postsSingle(offset: Int, orderBy: PostsOrderBy, where: PostsFilters): PostsItem
   users(limit: Int, offset: Int, orderBy: UsersOrderBy, where: UsersFilters): [UsersItem!]!
+  usersCount(where: UsersFilters): Int!
   usersSingle(offset: Int, orderBy: UsersOrderBy, where: UsersFilters): UsersItem
 }
 
@@ -207,12 +208,4 @@
   email: String
   id: Int
   name: String
-=======
-  post(limit: Int, offset: Int, orderBy: [DrizzlePostOrderBy!], where: DrizzlePostFilters): [DrizzlePostItem!]!
-  postCount(where: DrizzlePostFilters): Int!
-  postSingle(offset: Int, orderBy: [DrizzlePostOrderBy!], where: DrizzlePostFilters): DrizzlePostItem
-  user(limit: Int, offset: Int, orderBy: [DrizzleUserOrderBy!], where: DrizzleUserFilters): [DrizzleUserItem!]!
-  userCount(where: DrizzleUserFilters): Int!
-  userSingle(offset: Int, orderBy: [DrizzleUserOrderBy!], where: DrizzleUserFilters): DrizzleUserItem
->>>>>>> 4f14fbe1
 }