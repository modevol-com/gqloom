--- conflicted
+++ resolved
@@ -1,23 +1,12 @@
 type Mutation {
-<<<<<<< HEAD
-  deleteFromPosts(where: PostsFilters): MutationSuccessResult
-  deleteFromUsers(where: UsersFilters): MutationSuccessResult
-  insertIntoPosts(values: [PostsInsertInput!]!): MutationSuccessResult
-  insertIntoPostsSingle(value: PostsInsertInput!): MutationSuccessResult
-  insertIntoUsers(values: [UsersInsertInput!]!): MutationSuccessResult
-  insertIntoUsersSingle(value: UsersInsertInput!): MutationSuccessResult
-  updatePosts(set: PostsUpdateInput!, where: PostsFilters): MutationSuccessResult
-  updateUsers(set: UsersUpdateInput!, where: UsersFilters): MutationSuccessResult
-=======
-  deleteFromPost(where: PostFilters): MutationSuccessResult
-  deleteFromUser(where: UserFilters): MutationSuccessResult
-  insertIntoPost(values: [PostInsertInput!]!): MutationSuccessResult
-  insertIntoPostSingle(value: PostInsertInput!): MutationSuccessResult
-  insertIntoUser(values: [UserInsertInput!]!): MutationSuccessResult
-  insertIntoUserSingle(value: UserInsertInput!): MutationSuccessResult
-  updatePost(set: PostUpdateInput!, where: PostFilters): MutationSuccessResult
-  updateUser(set: UserUpdateInput!, where: UserFilters): MutationSuccessResult
->>>>>>> 6232c3ad
+  deleteFromPosts(where: PostFilters): MutationSuccessResult
+  deleteFromUsers(where: UserFilters): MutationSuccessResult
+  insertIntoPosts(values: [PostInsertInput!]!): MutationSuccessResult
+  insertIntoPostsSingle(value: PostInsertInput!): MutationSuccessResult
+  insertIntoUsers(values: [UserInsertInput!]!): MutationSuccessResult
+  insertIntoUsersSingle(value: UserInsertInput!): MutationSuccessResult
+  updatePosts(set: PostUpdateInput!, where: PostFilters): MutationSuccessResult
+  updateUsers(set: UserUpdateInput!, where: UserFilters): MutationSuccessResult
 }
 
 type MutationSuccessResult {
@@ -25,7 +14,6 @@
 }
 
 input MySqlIntFilters {
-<<<<<<< HEAD
   AND: [MySqlIntFiltersNested!]
   NOT: MySqlIntFiltersNested
   OR: [MySqlIntFiltersNested!]
@@ -33,19 +21,11 @@
   gt: Int
   gte: Int
   in: [Int!]
-=======
-  OR: [MySqlIntFiltersOr!]
-  eq: Int
-  gt: Int
-  gte: Int
-  inArray: [Int!]
->>>>>>> 6232c3ad
   isNotNull: Boolean
   isNull: Boolean
   lt: Int
   lte: Int
   ne: Int
-<<<<<<< HEAD
   notIn: [Int!]
 }
 
@@ -54,22 +34,11 @@
   gt: Int
   gte: Int
   in: [Int!]
-=======
-  notInArray: [Int!]
-}
-
-input MySqlIntFiltersOr {
-  eq: Int
-  gt: Int
-  gte: Int
-  inArray: [Int!]
->>>>>>> 6232c3ad
   isNotNull: Boolean
   isNull: Boolean
   lt: Int
   lte: Int
   ne: Int
-<<<<<<< HEAD
   notIn: [Int!]
 }
 
@@ -77,22 +46,11 @@
   AND: [MySqlTextFiltersNested!]
   NOT: MySqlTextFiltersNested
   OR: [MySqlTextFiltersNested!]
-=======
-  notInArray: [Int!]
-}
-
-input MySqlTextFilters {
-  OR: [MySqlTextFiltersOr!]
->>>>>>> 6232c3ad
   eq: String
   gt: String
   gte: String
   ilike: String
-<<<<<<< HEAD
   in: [String!]
-=======
-  inArray: [String!]
->>>>>>> 6232c3ad
   isNotNull: Boolean
   isNull: Boolean
   like: String
@@ -100,28 +58,16 @@
   lte: String
   ne: String
   notIlike: String
-<<<<<<< HEAD
   notIn: [String!]
   notLike: String
 }
 
 input MySqlTextFiltersNested {
-=======
-  notInArray: [String!]
-  notLike: String
-}
-
-input MySqlTextFiltersOr {
->>>>>>> 6232c3ad
   eq: String
   gt: String
   gte: String
   ilike: String
-<<<<<<< HEAD
   in: [String!]
-=======
-  inArray: [String!]
->>>>>>> 6232c3ad
   isNotNull: Boolean
   isNull: Boolean
   like: String
@@ -129,11 +75,7 @@
   lte: String
   ne: String
   notIlike: String
-<<<<<<< HEAD
   notIn: [String!]
-=======
-  notInArray: [String!]
->>>>>>> 6232c3ad
   notLike: String
 }
 
@@ -142,51 +84,6 @@
   desc
 }
 
-<<<<<<< HEAD
-input PostsFilters {
-  AND: [PostsFiltersNested!]
-  NOT: PostsFiltersNested
-  OR: [PostsFiltersNested!]
-  authorId: MySqlIntFilters
-  content: MySqlTextFilters
-  id: MySqlIntFilters
-  title: MySqlTextFilters
-}
-
-input PostsFiltersNested {
-  authorId: MySqlIntFilters
-  content: MySqlTextFilters
-  id: MySqlIntFilters
-  title: MySqlTextFilters
-}
-
-input PostsInsertInput {
-  authorId: Int
-  content: String
-  id: Int
-  title: String!
-}
-
-type PostsItem {
-  author: UsersItem
-  authorId: Int
-  content: String
-  id: Int!
-  title: String!
-}
-
-input PostsOrderBy {
-  authorId: OrderDirection
-  content: OrderDirection
-  id: OrderDirection
-  title: OrderDirection
-}
-
-input PostsUpdateInput {
-  authorId: Int
-  content: String
-  id: Int
-=======
 """A post"""
 type Post {
   author: User
@@ -200,7 +97,9 @@
 
 """A post"""
 input PostFilters {
-  OR: [PostFiltersOr!]
+  AND: [PostFiltersNested!]
+  NOT: PostFiltersNested
+  OR: [PostFiltersNested!]
   authorId: MySqlIntFilters
   content: MySqlTextFilters
   id: MySqlIntFilters
@@ -209,7 +108,7 @@
   title: MySqlTextFilters
 }
 
-input PostFiltersOr {
+input PostFiltersNested {
   authorId: MySqlIntFilters
   content: MySqlTextFilters
   id: MySqlIntFilters
@@ -244,70 +143,16 @@
   id: Int
 
   """The title of the post"""
->>>>>>> 6232c3ad
   title: String
 }
 
 type Query {
-<<<<<<< HEAD
-  posts(limit: Int, offset: Int, orderBy: PostsOrderBy, where: PostsFilters): [PostsItem!]!
-  postsCount(where: PostsFilters): Int!
-  postsSingle(offset: Int, orderBy: PostsOrderBy, where: PostsFilters): PostsItem
-  users(limit: Int, offset: Int, orderBy: UsersOrderBy, where: UsersFilters): [UsersItem!]!
-  usersCount(where: UsersFilters): Int!
-  usersSingle(offset: Int, orderBy: UsersOrderBy, where: UsersFilters): UsersItem
-}
-
-input UsersFilters {
-  AND: [UsersFiltersNested!]
-  NOT: UsersFiltersNested
-  OR: [UsersFiltersNested!]
-  age: MySqlIntFilters
-  email: MySqlTextFilters
-  id: MySqlIntFilters
-  name: MySqlTextFilters
-}
-
-input UsersFiltersNested {
-  age: MySqlIntFilters
-  email: MySqlTextFilters
-  id: MySqlIntFilters
-  name: MySqlTextFilters
-}
-
-input UsersInsertInput {
-  age: Int
-  email: String
-  id: Int
-  name: String!
-}
-
-type UsersItem {
-  age: Int
-  email: String
-  id: Int!
-  name: String!
-  posts: [PostsItem!]!
-}
-
-input UsersOrderBy {
-  age: OrderDirection
-  email: OrderDirection
-  id: OrderDirection
-  name: OrderDirection
-}
-
-input UsersUpdateInput {
-  age: Int
-  email: String
-  id: Int
-=======
-  post(limit: Int, offset: Int, orderBy: [PostOrderBy!], where: PostFilters): [Post!]!
-  postCount(where: PostFilters): Int!
-  postSingle(offset: Int, orderBy: [PostOrderBy!], where: PostFilters): Post
-  user(limit: Int, offset: Int, orderBy: [UserOrderBy!], where: UserFilters): [User!]!
-  userCount(where: UserFilters): Int!
-  userSingle(offset: Int, orderBy: [UserOrderBy!], where: UserFilters): User
+  posts(limit: Int, offset: Int, orderBy: PostOrderBy, where: PostFilters): [Post!]!
+  postsCount(where: PostFilters): Int!
+  postsSingle(offset: Int, orderBy: PostOrderBy, where: PostFilters): Post
+  users(limit: Int, offset: Int, orderBy: UserOrderBy, where: UserFilters): [User!]!
+  usersCount(where: UserFilters): Int!
+  usersSingle(offset: Int, orderBy: UserOrderBy, where: UserFilters): User
 }
 
 """A user"""
@@ -323,7 +168,9 @@
 
 """A user"""
 input UserFilters {
-  OR: [UserFiltersOr!]
+  AND: [UserFiltersNested!]
+  NOT: UserFiltersNested
+  OR: [UserFiltersNested!]
   age: MySqlIntFilters
   email: MySqlTextFilters
   id: MySqlIntFilters
@@ -332,7 +179,7 @@
   name: MySqlTextFilters
 }
 
-input UserFiltersOr {
+input UserFiltersNested {
   age: MySqlIntFilters
   email: MySqlTextFilters
   id: MySqlIntFilters
@@ -367,6 +214,5 @@
   id: Int
 
   """The name of the user"""
->>>>>>> 6232c3ad
   name: String
 }