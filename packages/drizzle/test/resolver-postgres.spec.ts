--- conflicted
+++ resolved
@@ -15,12 +15,8 @@
 const schema = { users, posts }
 
 describe("resolver by postgres", () => {
-<<<<<<< HEAD
   let db: NodePgDatabase<typeof schema, typeof relations>
-=======
-  let db: NodePgDatabase<typeof schema>
   let logs: string[] = []
->>>>>>> 7b375dec
   let gqlSchema: GraphQLSchema
   let yoga: YogaServerInstance<{}, {}>
 
@@ -47,18 +43,12 @@
 
   beforeAll(async () => {
     try {
-<<<<<<< HEAD
-      db = drizzle(config.postgresUrl, { relations })
+      db = drizzle(config.postgresUrl, {
+        relations,
+        logger: { logQuery: (query) => logs.push(query) },
+      })
       const userFactory = drizzleResolverFactory(db, users)
       const postFactory = drizzleResolverFactory(db, posts)
-=======
-      db = drizzle(config.postgresUrl, {
-        schema,
-        logger: { logQuery: (query) => logs.push(query) },
-      })
-      const userFactory = drizzleResolverFactory(db, "drizzle_user")
-      const postFactory = drizzleResolverFactory(db, "drizzle_post")
->>>>>>> 7b375dec
       gqlSchema = weave(
         userFactory.resolver({ name: "users" }),
         postFactory.resolver({ name: "posts" })
@@ -143,9 +133,9 @@
       })
       expect(["", ...logs, ""].join("\n")).toMatchInlineSnapshot(`
         "
-        select "id", "name" from "drizzle_user" where "drizzle_user"."name" like $1 order by "drizzle_user"."name" asc
-        select "id", "name" from "drizzle_user" where "drizzle_user"."name" like $1 order by "drizzle_user"."name" asc limit $2
-        select "id", "name" from "drizzle_user" where "drizzle_user"."name" like $1 order by "drizzle_user"."name" asc limit $2 offset $3
+        select "id", "name" from "users" where "users"."name" like $1 order by "users"."name" asc
+        select "id", "name" from "users" where "users"."name" like $1 order by "users"."name" asc limit $2
+        select "id", "name" from "users" where "users"."name" like $1 order by "users"."name" asc limit $2 offset $3
         "
       `)
     })
@@ -170,7 +160,7 @@
       })
       expect(["", ...logs, ""].join("\n")).toMatchInlineSnapshot(`
         "
-        select "id", "name" from "drizzle_user" where "drizzle_user"."name" = $1 limit $2
+        select "id", "name" from "users" where "users"."name" = $1 limit $2
         "
       `)
     })
@@ -212,8 +202,8 @@
       })
       expect(["", ...logs, ""].join("\n")).toMatchInlineSnapshot(`
         "
-        select "id", "name" from "drizzle_user" where "drizzle_user"."name" like $1 order by "drizzle_user"."name" asc
-        select "id", "title", "authorId" from "drizzle_post" where "drizzle_post"."authorId" in ($1, $2, $3)
+        select "id", "name" from "users" where "users"."name" like $1 order by "users"."name" asc
+        select "id", "title", "authorId" from "posts" where "posts"."authorId" in ($1, $2, $3)
         "
       `)
     })
@@ -245,8 +235,8 @@
       expect(Tina).toBeDefined()
       expect(["", ...logs, ""].join("\n")).toMatchInlineSnapshot(`
         "
-        insert into "drizzle_user" ("id", "name", "age", "email") values (default, $1, default, default) returning "id", "name"
-        select "id", "name", "age", "email" from "drizzle_user" where "drizzle_user"."name" = $1 limit $2
+        insert into "users" ("id", "name", "age", "email") values (default, $1, default, default) returning "id", "name"
+        select "d0"."id" as "id", "d0"."name" as "name", "d0"."age" as "age", "d0"."email" as "email" from "users" as "d0" where "d0"."name" = $1 limit $2
         "
       `)
     })
@@ -300,10 +290,10 @@
       })
       expect(["", ...logs, ""].join("\n")).toMatchInlineSnapshot(`
         "
-        insert into "drizzle_user" ("id", "name", "age", "email") values ($1, $2, default, default) returning "id", "name"
-        insert into "drizzle_user" ("id", "name", "age", "email") values ($1, $2, default, default) on conflict do nothing returning "id", "name"
-        insert into "drizzle_user" ("id", "name", "age", "email") values ($1, $2, default, default) on conflict ("id") do nothing returning "id", "name"
-        insert into "drizzle_user" ("id", "name", "age", "email") values ($1, $2, default, default) on conflict ("id") do update set "name" = $3 returning "id", "name"
+        insert into "users" ("id", "name", "age", "email") values ($1, $2, default, default) returning "id", "name"
+        insert into "users" ("id", "name", "age", "email") values ($1, $2, default, default) on conflict do nothing returning "id", "name"
+        insert into "users" ("id", "name", "age", "email") values ($1, $2, default, default) on conflict ("id") do nothing returning "id", "name"
+        insert into "users" ("id", "name", "age", "email") values ($1, $2, default, default) on conflict ("id") do update set "name" = $3 returning "id", "name"
         "
       `)
     })
@@ -357,10 +347,10 @@
       })
       expect(["", ...logs, ""].join("\n")).toMatchInlineSnapshot(`
         "
-        insert into "drizzle_user" ("id", "name", "age", "email") values ($1, $2, default, default) returning "id", "name"
-        insert into "drizzle_user" ("id", "name", "age", "email") values ($1, $2, default, default) on conflict do nothing returning "id", "name"
-        insert into "drizzle_user" ("id", "name", "age", "email") values ($1, $2, default, default) on conflict ("id") do nothing returning "id", "name"
-        insert into "drizzle_user" ("id", "name", "age", "email") values ($1, $2, default, default) on conflict ("id") do update set "name" = $3 returning "id", "name"
+        insert into "users" ("id", "name", "age", "email") values ($1, $2, default, default) returning "id", "name"
+        insert into "users" ("id", "name", "age", "email") values ($1, $2, default, default) on conflict do nothing returning "id", "name"
+        insert into "users" ("id", "name", "age", "email") values ($1, $2, default, default) on conflict ("id") do nothing returning "id", "name"
+        insert into "users" ("id", "name", "age", "email") values ($1, $2, default, default) on conflict ("id") do update set "name" = $3 returning "id", "name"
         "
       `)
     })
@@ -400,10 +390,10 @@
       expect(updatedUser).toBeDefined()
       expect(["", ...logs, ""].join("\n")).toMatchInlineSnapshot(`
         "
-        insert into "drizzle_user" ("id", "name", "age", "email") values (default, $1, default, default) returning "id", "name", "age", "email"
-        select "id", "name", "age", "email" from "drizzle_user" where "drizzle_user"."id" = $1 limit $2
-        update "drizzle_user" set "name" = $1 where "drizzle_user"."id" = $2 returning "id", "name"
-        select "id", "name", "age", "email" from "drizzle_user" where "drizzle_user"."name" = $1 limit $2
+        insert into "users" ("id", "name", "age", "email") values (default, $1, default, default) returning "id", "name", "age", "email"
+        select "d0"."id" as "id", "d0"."name" as "name", "d0"."age" as "age", "d0"."email" as "email" from "users" as "d0" where "d0"."id" = $1 limit $2
+        update "users" set "name" = $1 where "users"."id" = $2 returning "id", "name"
+        select "d0"."id" as "id", "d0"."name" as "name", "d0"."age" as "age", "d0"."email" as "email" from "users" as "d0" where "d0"."name" = $1 limit $2
         "
       `)
     })
@@ -438,9 +428,9 @@
       expect(deletedUser).toBeUndefined()
       expect(["", ...logs, ""].join("\n")).toMatchInlineSnapshot(`
         "
-        select "id", "name", "age", "email" from "drizzle_user" where "drizzle_user"."name" = $1 limit $2
-        delete from "drizzle_user" where "drizzle_user"."id" = $1 returning "id", "name"
-        select "id", "name", "age", "email" from "drizzle_user" where "drizzle_user"."name" = $1 limit $2
+        select "d0"."id" as "id", "d0"."name" as "name", "d0"."age" as "age", "d0"."email" as "email" from "users" as "d0" where "d0"."name" = $1 limit $2
+        delete from "users" where "users"."id" = $1 returning "id", "name"
+        select "d0"."id" as "id", "d0"."name" as "name", "d0"."age" as "age", "d0"."email" as "email" from "users" as "d0" where "d0"."name" = $1 limit $2
         "
       `)
     })
@@ -476,9 +466,9 @@
       expect(p).toBeDefined()
       expect(["", ...logs, ""].join("\n")).toMatchInlineSnapshot(`
         "
-        select "id", "name", "age", "email" from "drizzle_user" where "drizzle_user"."name" = $1 limit $2
-        insert into "drizzle_post" ("id", "title", "content", "authorId") values (default, $1, default, $2) returning "id", "title", "authorId"
-        select "id", "title", "content", "authorId" from "drizzle_post" where "drizzle_post"."title" = $1 limit $2
+        select "d0"."id" as "id", "d0"."name" as "name", "d0"."age" as "age", "d0"."email" as "email" from "users" as "d0" where "d0"."name" = $1 limit $2
+        insert into "posts" ("id", "title", "content", "authorId") values (default, $1, default, $2) returning "id", "title", "authorId"
+        select "d0"."id" as "id", "d0"."title" as "title", "d0"."content" as "content", "d0"."authorId" as "authorId" from "posts" as "d0" where "d0"."title" = $1 limit $2
         "
       `)
     })
@@ -519,10 +509,10 @@
       expect(updatedPost).toBeDefined()
       expect(["", ...logs, ""].join("\n")).toMatchInlineSnapshot(`
         "
-        insert into "drizzle_post" ("id", "title", "content", "authorId") values (default, $1, default, default) returning "id", "title", "content", "authorId"
-        select "id", "title", "content", "authorId" from "drizzle_post" where "drizzle_post"."id" = $1 limit $2
-        update "drizzle_post" set "title" = $1 where "drizzle_post"."id" = $2 returning "id", "title"
-        select "id", "title", "content", "authorId" from "drizzle_post" where "drizzle_post"."title" = $1 limit $2
+        insert into "posts" ("id", "title", "content", "authorId") values (default, $1, default, default) returning "id", "title", "content", "authorId"
+        select "d0"."id" as "id", "d0"."title" as "title", "d0"."content" as "content", "d0"."authorId" as "authorId" from "posts" as "d0" where "d0"."id" = $1 limit $2
+        update "posts" set "title" = $1 where "posts"."id" = $2 returning "id", "title"
+        select "d0"."id" as "id", "d0"."title" as "title", "d0"."content" as "content", "d0"."authorId" as "authorId" from "posts" as "d0" where "d0"."title" = $1 limit $2
         "
       `)
     })
@@ -562,10 +552,10 @@
       expect(deletedPost).toBeUndefined()
       expect(["", ...logs, ""].join("\n")).toMatchInlineSnapshot(`
         "
-        insert into "drizzle_post" ("id", "title", "content", "authorId") values (default, $1, default, default) returning "id", "title", "content", "authorId"
-        select "id", "title", "content", "authorId" from "drizzle_post" where "drizzle_post"."id" = $1 limit $2
-        delete from "drizzle_post" where "drizzle_post"."id" = $1 returning "id", "title"
-        select "id", "title", "content", "authorId" from "drizzle_post" where "drizzle_post"."id" = $1 limit $2
+        insert into "posts" ("id", "title", "content", "authorId") values (default, $1, default, default) returning "id", "title", "content", "authorId"
+        select "d0"."id" as "id", "d0"."title" as "title", "d0"."content" as "content", "d0"."authorId" as "authorId" from "posts" as "d0" where "d0"."id" = $1 limit $2
+        delete from "posts" where "posts"."id" = $1 returning "id", "title"
+        select "d0"."id" as "id", "d0"."title" as "title", "d0"."content" as "content", "d0"."authorId" as "authorId" from "posts" as "d0" where "d0"."id" = $1 limit $2
         "
       `)
     })
