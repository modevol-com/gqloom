--- conflicted
+++ resolved
@@ -16,7 +16,6 @@
     },
   }
 )
-<<<<<<< HEAD
 
 export const posts = drizzleSilk(
   t.pgTable("posts", {
@@ -24,19 +23,6 @@
     title: t.text().notNull(),
     content: t.text(),
     authorId: t.integer().references(() => users.id, { onDelete: "cascade" }),
-  })
-)
-=======
-export const usersRelations = relations(user, ({ many }) => ({
-  posts: many(post),
-}))
-
-export const post = drizzleSilk(
-  t.pgTable("drizzle_post", {
-    id: t.serial().primaryKey(),
-    title: t.text().notNull(),
-    content: t.text(),
-    authorId: t.integer().references(() => user.id, { onDelete: "cascade" }),
   }),
   {
     name: "Post",
@@ -45,11 +31,4 @@
       title: { description: "The title of the post" },
     },
   }
-)
-export const postsRelations = relations(post, ({ one }) => ({
-  author: one(user, {
-    fields: [post.authorId],
-    references: [user.id],
-  }),
-}))
->>>>>>> 6232c3ad
+)