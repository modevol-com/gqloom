--- conflicted
+++ resolved
@@ -94,29 +94,12 @@
   describe.concurrent("query", () => {
     it("should query users correctly", async () => {
       const q = /* GraphQL */ `
-<<<<<<< HEAD
-        query users(
-          $orderBy: UsersOrderBy!
-          $where: UsersFilters!
-          $limit: Int
-          $offset: Int
-        ) {
-          users(
-            orderBy: $orderBy
-            where: $where
-            limit: $limit
-            offset: $offset
-          ) {
-            id
-            name
-          }
-=======
-      query user ($orderBy: [UserOrderBy!], $where: UserFilters!, $limit: Int, $offset: Int) {
-        user(orderBy: $orderBy, where: $where, limit: $limit, offset: $offset) {
+      query users ($orderBy: UserOrderBy, $where: UserFilters!, $limit: Int, $offset: Int) {
+        users(orderBy: $orderBy, where: $where, limit: $limit, offset: $offset) {
           id
           name
->>>>>>> 6232c3ad
-        }
+        }
+      }
       `
       await expect(
         execute(q, {
@@ -153,23 +136,12 @@
       await expect(
         execute(
           /* GraphQL */ `
-<<<<<<< HEAD
-            query users(
-              $orderBy: UsersOrderBy
-              $where: UsersFilters!
-              $offset: Int
-            ) {
-              usersSingle(orderBy: $orderBy, where: $where, offset: $offset) {
-                id
-                name
-              }
-=======
-          query user ($orderBy: [UserOrderBy!], $where: UserFilters!, $offset: Int) {
-            userSingle(orderBy: $orderBy, where: $where, offset: $offset) {
+          query users ($orderBy: UserOrderBy, $where: UserFilters!, $offset: Int) {
+            usersSingle(orderBy: $orderBy, where: $where, offset: $offset) {
               id
               name
->>>>>>> 6232c3ad
             }
+          }
           `,
           {
             where: { name: { eq: "Taylor" } },
@@ -182,23 +154,8 @@
 
     it("should query user with posts correctly", async () => {
       const q = /* GraphQL */ `
-<<<<<<< HEAD
-        query users(
-          $orderBy: UsersOrderBy!
-          $where: UsersFilters!
-          $limit: Int
-          $offset: Int
-        ) {
-          users(
-            orderBy: $orderBy
-            where: $where
-            limit: $limit
-            offset: $offset
-          ) {
-=======
-        query user ($orderBy: [UserOrderBy!], $where: UserFilters!, $limit: Int, $offset: Int) {
-          user(orderBy: $orderBy,where: $where, limit: $limit, offset: $offset) {
->>>>>>> 6232c3ad
+        query users ($orderBy: UserOrderBy, $where: UserFilters!, $limit: Int, $offset: Int) {
+          users(orderBy: $orderBy,where: $where, limit: $limit, offset: $offset) {
             id
             name
             posts {
@@ -236,17 +193,11 @@
   describe("mutation", () => {
     it("should insert a new user correctly", async () => {
       const q = /* GraphQL */ `
-<<<<<<< HEAD
-        mutation insertIntoUsers($values: [UsersInsertInput!]!) {
-          insertIntoUsers(values: $values) {
-            isSuccess
-          }
-=======
-      mutation insertIntoUser($values: [UserInsertInput!]!) {
-        insertIntoUser(values: $values) {
+      mutation insertIntoUsers($values: [UserInsertInput!]!) {
+        insertIntoUsers(values: $values) {
           isSuccess
->>>>>>> 6232c3ad
-        }
+        }
+      }
       `
 
       await expect(
@@ -266,16 +217,8 @@
 
     it("should update user information correctly", async () => {
       const q = /* GraphQL */ `
-<<<<<<< HEAD
-        mutation updateUsers(
-          $set: UsersUpdateInput!
-          $where: UsersFilters!
-        ) {
+        mutation updateUser($set: UserUpdateInput!, $where: UserFilters!) {
           updateUsers(set: $set, where: $where) {
-=======
-        mutation updateUser($set: UserUpdateInput!, $where: UserFilters!) {
-          updateUser(set: $set, where: $where) {
->>>>>>> 6232c3ad
             isSuccess
           }
         }
@@ -308,13 +251,8 @@
 
     it("should delete a user correctly", async () => {
       const q = /* GraphQL */ `
-<<<<<<< HEAD
-        mutation deleteFromUsers($where: UsersFilters!) {
+        mutation deleteFromUsers($where: UserFilters!) {
           deleteFromUsers(where: $where) {
-=======
-        mutation deleteFromUser($where: UserFilters!) {
-          deleteFromUser(where: $where) {
->>>>>>> 6232c3ad
             isSuccess
           }
         }
@@ -344,13 +282,8 @@
 
     it("should insert a new post correctly", async () => {
       const q = /* GraphQL */ `
-<<<<<<< HEAD
-        mutation insertIntoPosts($values: [PostsInsertInput!]!) {
+        mutation insertIntoPosts($values: [PostInsertInput!]!) {
           insertIntoPosts(values: $values) {
-=======
-        mutation insertIntoPost($values: [PostInsertInput!]!) {
-          insertIntoPost(values: $values) {
->>>>>>> 6232c3ad
             isSuccess
           }
         }
@@ -380,16 +313,8 @@
 
     it("should update post information correctly", async () => {
       const q = /* GraphQL */ `
-<<<<<<< HEAD
-        mutation updatePosts(
-          $set: PostsUpdateInput!
-          $where: PostsFilters!
-        ) {
+        mutation updatePosts($set: PostUpdateInput!, $where: PostFilters!) {
           updatePosts(set: $set, where: $where) {
-=======
-        mutation updatePost($set: PostUpdateInput!, $where: PostFilters!) {
-          updatePost(set: $set, where: $where) {
->>>>>>> 6232c3ad
             isSuccess
           }
         }
@@ -423,13 +348,8 @@
 
     it("should delete a post correctly", async () => {
       const q = /* GraphQL */ `
-<<<<<<< HEAD
-        mutation deleteFromPosts($where: PostsFilters!) {
+        mutation deleteFromPosts($where: PostFilters!) {
           deleteFromPosts(where: $where) {
-=======
-        mutation deleteFromPost($where: PostFilters!) {
-          deleteFromPost(where: $where) {
->>>>>>> 6232c3ad
             isSuccess
           }
         }
