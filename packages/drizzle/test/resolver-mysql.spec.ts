--- conflicted
+++ resolved
@@ -19,12 +19,8 @@
 }
 
 describe("resolver by mysql", () => {
-<<<<<<< HEAD
   let db: MySql2Database<typeof schema, typeof relations>
-=======
-  let db: MySql2Database<typeof schema>
   let logs: string[] = []
->>>>>>> 7b375dec
   let gqlSchema: GraphQLSchema
   let yoga: YogaServerInstance<{}, {}>
 
@@ -51,19 +47,13 @@
 
   beforeAll(async () => {
     try {
-<<<<<<< HEAD
-      db = drizzle(config.mysqlUrl, { relations, mode: "default" })
+      db = drizzle(config.mysqlUrl, {
+        relations,
+        mode: "default",
+        logger: { logQuery: (query) => logs.push(query) },
+      })
       const userFactory = drizzleResolverFactory(db, users)
       const postFactory = drizzleResolverFactory(db, posts)
-=======
-      db = drizzle(config.mysqlUrl, {
-        schema,
-        mode: "default",
-        logger: { logQuery: (query) => logs.push(query) },
-      })
-      const userFactory = drizzleResolverFactory(db, "drizzle_user")
-      const postFactory = drizzleResolverFactory(db, "drizzle_post")
->>>>>>> 7b375dec
       gqlSchema = weave(
         userFactory.resolver({ name: "users" }),
         postFactory.resolver({ name: "posts" })
@@ -151,9 +141,9 @@
       })
       expect(["", ...logs, ""].join("\n")).toMatchInlineSnapshot(`
         "
-        select \`id\`, \`name\` from \`drizzle_user\` where \`drizzle_user\`.\`name\` like ? order by \`drizzle_user\`.\`name\` asc
-        select \`id\`, \`name\` from \`drizzle_user\` where \`drizzle_user\`.\`name\` like ? order by \`drizzle_user\`.\`name\` asc limit ?
-        select \`id\`, \`name\` from \`drizzle_user\` where \`drizzle_user\`.\`name\` like ? order by \`drizzle_user\`.\`name\` asc limit ? offset ?
+        select \`id\`, \`name\` from \`users\` where \`users\`.\`name\` like ? order by \`users\`.\`name\` asc
+        select \`id\`, \`name\` from \`users\` where \`users\`.\`name\` like ? order by \`users\`.\`name\` asc limit ?
+        select \`id\`, \`name\` from \`users\` where \`users\`.\`name\` like ? order by \`users\`.\`name\` asc limit ? offset ?
         "
       `)
     })
@@ -178,7 +168,7 @@
       })
       expect(["", ...logs, ""].join("\n")).toMatchInlineSnapshot(`
         "
-        select \`id\`, \`name\` from \`drizzle_user\` where \`drizzle_user\`.\`name\` = ? limit ?
+        select \`id\`, \`name\` from \`users\` where \`users\`.\`name\` = ? limit ?
         "
       `)
     })
@@ -221,8 +211,8 @@
 
       expect(["", ...logs, ""].join("\n")).toMatchInlineSnapshot(`
         "
-        select \`id\`, \`name\` from \`drizzle_user\` where \`drizzle_user\`.\`name\` like ? order by \`drizzle_user\`.\`name\` asc
-        select \`id\`, \`title\`, \`authorId\` from \`drizzle_post\` where \`drizzle_post\`.\`authorId\` in (?, ?, ?)
+        select \`id\`, \`name\` from \`users\` where \`users\`.\`name\` like ? order by \`users\`.\`name\` asc
+        select \`id\`, \`title\`, \`authorId\` from \`posts\` where \`posts\`.\`authorId\` in (?, ?, ?)
         "
       `)
     })
@@ -253,8 +243,8 @@
       expect(Tina).toBeDefined()
       expect(["", ...logs, ""].join("\n")).toMatchInlineSnapshot(`
         "
-        insert into \`drizzle_user\` (\`id\`, \`name\`, \`age\`, \`email\`) values (default, ?, default, default)
-        select \`id\`, \`name\`, \`age\`, \`email\` from \`drizzle_user\` where \`drizzle_user\`.\`name\` = ? limit ?
+        insert into \`users\` (\`id\`, \`name\`, \`age\`, \`email\`) values (default, ?, default, default)
+        select \`d0\`.\`id\` as \`id\`, \`d0\`.\`name\` as \`name\`, \`d0\`.\`age\` as \`age\`, \`d0\`.\`email\` as \`email\` from \`users\` as \`d0\` where \`d0\`.\`name\` = ? limit ?
         "
       `)
     })
@@ -293,10 +283,10 @@
       expect(updatedUser).toBeDefined()
       expect(["", ...logs, ""].join("\n")).toMatchInlineSnapshot(`
         "
-        insert into \`drizzle_user\` (\`id\`, \`name\`, \`age\`, \`email\`) values (default, ?, default, default)
-        select \`id\`, \`name\`, \`age\`, \`email\` from \`drizzle_user\` where \`drizzle_user\`.\`id\` = ? limit ?
-        update \`drizzle_user\` set \`name\` = ? where \`drizzle_user\`.\`id\` = ?
-        select \`id\`, \`name\`, \`age\`, \`email\` from \`drizzle_user\` where \`drizzle_user\`.\`name\` = ? limit ?
+        insert into \`users\` (\`id\`, \`name\`, \`age\`, \`email\`) values (default, ?, default, default)
+        select \`d0\`.\`id\` as \`id\`, \`d0\`.\`name\` as \`name\`, \`d0\`.\`age\` as \`age\`, \`d0\`.\`email\` as \`email\` from \`users\` as \`d0\` where \`d0\`.\`id\` = ? limit ?
+        update \`users\` set \`name\` = ? where \`users\`.\`id\` = ?
+        select \`d0\`.\`id\` as \`id\`, \`d0\`.\`name\` as \`name\`, \`d0\`.\`age\` as \`age\`, \`d0\`.\`email\` as \`email\` from \`users\` as \`d0\` where \`d0\`.\`name\` = ? limit ?
         "
       `)
     })
@@ -332,9 +322,9 @@
       expect(deletedUser).toBeUndefined()
       expect(["", ...logs, ""].join("\n")).toMatchInlineSnapshot(`
         "
-        select \`id\`, \`name\`, \`age\`, \`email\` from \`drizzle_user\` where \`drizzle_user\`.\`name\` = ? limit ?
-        delete from \`drizzle_user\` where \`drizzle_user\`.\`id\` = ?
-        select \`id\`, \`name\`, \`age\`, \`email\` from \`drizzle_user\` where \`drizzle_user\`.\`name\` = ? limit ?
+        select \`d0\`.\`id\` as \`id\`, \`d0\`.\`name\` as \`name\`, \`d0\`.\`age\` as \`age\`, \`d0\`.\`email\` as \`email\` from \`users\` as \`d0\` where \`d0\`.\`name\` = ? limit ?
+        delete from \`users\` where \`users\`.\`id\` = ?
+        select \`d0\`.\`id\` as \`id\`, \`d0\`.\`name\` as \`name\`, \`d0\`.\`age\` as \`age\`, \`d0\`.\`email\` as \`email\` from \`users\` as \`d0\` where \`d0\`.\`name\` = ? limit ?
         "
       `)
     })
@@ -370,9 +360,9 @@
       expect(p).toBeDefined()
       expect(["", ...logs, ""].join("\n")).toMatchInlineSnapshot(`
         "
-        select \`id\`, \`name\`, \`age\`, \`email\` from \`drizzle_user\` where \`drizzle_user\`.\`name\` = ? limit ?
-        insert into \`drizzle_post\` (\`id\`, \`title\`, \`content\`, \`authorId\`) values (default, ?, default, ?)
-        select \`id\`, \`title\`, \`content\`, \`authorId\` from \`drizzle_post\` where \`drizzle_post\`.\`title\` = ? limit ?
+        select \`d0\`.\`id\` as \`id\`, \`d0\`.\`name\` as \`name\`, \`d0\`.\`age\` as \`age\`, \`d0\`.\`email\` as \`email\` from \`users\` as \`d0\` where \`d0\`.\`name\` = ? limit ?
+        insert into \`posts\` (\`id\`, \`title\`, \`content\`, \`authorId\`) values (default, ?, default, ?)
+        select \`d0\`.\`id\` as \`id\`, \`d0\`.\`title\` as \`title\`, \`d0\`.\`content\` as \`content\`, \`d0\`.\`authorId\` as \`authorId\` from \`posts\` as \`d0\` where \`d0\`.\`title\` = ? limit ?
         "
       `)
     })
@@ -412,10 +402,10 @@
       expect(updatedPost).toBeDefined()
       expect(["", ...logs, ""].join("\n")).toMatchInlineSnapshot(`
         "
-        insert into \`drizzle_post\` (\`id\`, \`title\`, \`content\`, \`authorId\`) values (default, ?, default, default)
-        select \`id\`, \`title\`, \`content\`, \`authorId\` from \`drizzle_post\` where \`drizzle_post\`.\`id\` = ? limit ?
-        update \`drizzle_post\` set \`title\` = ? where \`drizzle_post\`.\`id\` = ?
-        select \`id\`, \`title\`, \`content\`, \`authorId\` from \`drizzle_post\` where \`drizzle_post\`.\`title\` = ? limit ?
+        insert into \`posts\` (\`id\`, \`title\`, \`content\`, \`authorId\`) values (default, ?, default, default)
+        select \`d0\`.\`id\` as \`id\`, \`d0\`.\`title\` as \`title\`, \`d0\`.\`content\` as \`content\`, \`d0\`.\`authorId\` as \`authorId\` from \`posts\` as \`d0\` where \`d0\`.\`id\` = ? limit ?
+        update \`posts\` set \`title\` = ? where \`posts\`.\`id\` = ?
+        select \`d0\`.\`id\` as \`id\`, \`d0\`.\`title\` as \`title\`, \`d0\`.\`content\` as \`content\`, \`d0\`.\`authorId\` as \`authorId\` from \`posts\` as \`d0\` where \`d0\`.\`title\` = ? limit ?
         "
       `)
     })
@@ -454,10 +444,10 @@
       expect(deletedPost).toBeUndefined()
       expect(["", ...logs, ""].join("\n")).toMatchInlineSnapshot(`
         "
-        insert into \`drizzle_post\` (\`id\`, \`title\`, \`content\`, \`authorId\`) values (default, ?, default, default)
-        select \`id\`, \`title\`, \`content\`, \`authorId\` from \`drizzle_post\` where \`drizzle_post\`.\`id\` = ? limit ?
-        delete from \`drizzle_post\` where \`drizzle_post\`.\`id\` = ?
-        select \`id\`, \`title\`, \`content\`, \`authorId\` from \`drizzle_post\` where \`drizzle_post\`.\`id\` = ? limit ?
+        insert into \`posts\` (\`id\`, \`title\`, \`content\`, \`authorId\`) values (default, ?, default, default)
+        select \`d0\`.\`id\` as \`id\`, \`d0\`.\`title\` as \`title\`, \`d0\`.\`content\` as \`content\`, \`d0\`.\`authorId\` as \`authorId\` from \`posts\` as \`d0\` where \`d0\`.\`id\` = ? limit ?
+        delete from \`posts\` where \`posts\`.\`id\` = ?
+        select \`d0\`.\`id\` as \`id\`, \`d0\`.\`title\` as \`title\`, \`d0\`.\`content\` as \`content\`, \`d0\`.\`authorId\` as \`authorId\` from \`posts\` as \`d0\` where \`d0\`.\`id\` = ? limit ?
         "
       `)
     })
